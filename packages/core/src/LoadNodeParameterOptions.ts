<<<<<<< HEAD
/* eslint-disable @typescript-eslint/no-var-requires */
/* eslint-disable @typescript-eslint/no-shadow */
/* eslint-disable no-restricted-syntax */
/* eslint-disable @typescript-eslint/no-unsafe-return */
/* eslint-disable @typescript-eslint/no-unsafe-member-access */
/* eslint-disable @typescript-eslint/restrict-template-expressions */
/* eslint-disable @typescript-eslint/no-unsafe-call */
/* eslint-disable @typescript-eslint/no-unsafe-assignment */
/* eslint-disable @typescript-eslint/no-non-null-assertion */

=======
>>>>>>> 1d57b109
import {
	ILoadOptions,
	INodeExecutionData,
	INodeProperties,
	INodePropertyOptions,
	INodeType,
	IRunExecutionData,
	ITaskDataConnections,
	IWorkflowExecuteAdditionalData,
	requireDistNode,
	RoutingNode,
} from 'n8n-workflow';

import { NodeExecuteFunctions } from '.';
import { LoadNodeDetails } from './LoadNodeDetails';

export class LoadNodeParameterOptions extends LoadNodeDetails {
	/**
<<<<<<< HEAD
	 * Return options for a parameter via a predefined method
=======
	 * Returns the available options via a predefined method
>>>>>>> 1d57b109
	 */
	async getOptionsViaMethodName(
		methodName: string,
		additionalData: IWorkflowExecuteAdditionalData,
	): Promise<INodePropertyOptions[]> {
<<<<<<< HEAD
		const node = this.workflow.getNode(TEMP_NODE_NAME) as INode;
		const nodeType = this.workflow.nodeTypes.getByNameAndVersion(node.type, node.typeVersion);

		if (!nodeType?.methods?.loadOptions) {
			throw new Error(`Node type ${node.type} does not have methods to load options`);
		}

		if (!nodeType.methods.loadOptions[methodName]) {
			throw new Error(`Node type ${node.type} does not have method ${methodName} to load options`);
=======
		const node = this.getTempNode();

		const nodeType = this.workflow.nodeTypes.getByNameAndVersion(node.type, node.typeVersion);
		const method = nodeType?.methods?.loadOptions?.[methodName];

		if (typeof method !== 'function') {
			throw new Error(
				`The node-type "${node.type}" does not have the method "${methodName}" defined!`,
			);
>>>>>>> 1d57b109
		}

		const loadOptionsFunctions = NodeExecuteFunctions.getLoadOptionsFunctions(
			this.workflow,
			node,
			this.path,
			additionalData,
		);

<<<<<<< HEAD
		const loadOptionsMethod = nodeType.methods.loadOptions[methodName];

		const isCachedNode = typeof loadOptionsMethod === 'string';

		if (!isCachedNode) return loadOptionsMethod.call(loadOptionsFunctions);

		// for cached node, method is stub so require it at runtime

		const distNode = requireDistNode(nodeType, this.workflow);

		return distNode.methods.loadOptions[methodName].call(loadOptionsFunctions);
=======
		return method.call(thisArgs);
>>>>>>> 1d57b109
	}

	/**
	 * Returns the available options via a load request information
	 */
	async getOptionsViaRequestProperty(
		loadOptions: ILoadOptions,
		additionalData: IWorkflowExecuteAdditionalData,
	): Promise<INodePropertyOptions[]> {
		const node = this.getTempNode();

		const nodeType = this.workflow.nodeTypes.getByNameAndVersion(node.type, node?.typeVersion);

		if (!nodeType?.description?.requestDefaults?.baseURL) {
			// This in in here for now for security reasons.
			// Background: As the full data for the request to make does get send, and the auth data
			// will then be applied, would it be possible to retrieve that data like that. By at least
			// requiring a baseURL to be defined can at least not a random server be called.
			// In the future this code has to get improved that it does not use the request information from
			// the request rather resolves it via the parameter-path and nodeType data.
			throw new Error(
				`The node-type "${node.type}" does not exist or does not have "requestDefaults.baseURL" defined!`,
			);
		}

		const mode = 'internal';
		const runIndex = 0;
		const connectionInputData: INodeExecutionData[] = [];
		const runExecutionData: IRunExecutionData = { resultData: { runData: {} } };

		const routingNode = new RoutingNode(
			this.workflow,
			node,
			connectionInputData,
			runExecutionData ?? null,
			additionalData,
			mode,
		);

		// Create copy of node-type with the single property we want to get the data off
		const tempNode: INodeType = {
			...nodeType,
			...{
				description: {
					...nodeType.description,
					properties: [
						{
							displayName: '',
							type: 'string',
							name: '',
							default: '',
							routing: loadOptions.routing,
						} as INodeProperties,
					],
				},
			},
		};

		const inputData: ITaskDataConnections = {
			main: [[{ json: {} }]],
		};

		const optionsData = await routingNode.runNode(
			inputData,
			runIndex,
			tempNode,
			{ node, source: null, data: {} },
			NodeExecuteFunctions,
		);

		if (optionsData?.length === 0) {
			return [];
		}

		if (!Array.isArray(optionsData)) {
			throw new Error('The returned data is not an array!');
		}

		return optionsData[0].map((item) => item.json) as unknown as INodePropertyOptions[];
	}
}<|MERGE_RESOLUTION|>--- conflicted
+++ resolved
@@ -1,16 +1,3 @@
-<<<<<<< HEAD
-/* eslint-disable @typescript-eslint/no-var-requires */
-/* eslint-disable @typescript-eslint/no-shadow */
-/* eslint-disable no-restricted-syntax */
-/* eslint-disable @typescript-eslint/no-unsafe-return */
-/* eslint-disable @typescript-eslint/no-unsafe-member-access */
-/* eslint-disable @typescript-eslint/restrict-template-expressions */
-/* eslint-disable @typescript-eslint/no-unsafe-call */
-/* eslint-disable @typescript-eslint/no-unsafe-assignment */
-/* eslint-disable @typescript-eslint/no-non-null-assertion */
-
-=======
->>>>>>> 1d57b109
 import {
 	ILoadOptions,
 	INodeExecutionData,
@@ -20,7 +7,6 @@
 	IRunExecutionData,
 	ITaskDataConnections,
 	IWorkflowExecuteAdditionalData,
-	requireDistNode,
 	RoutingNode,
 } from 'n8n-workflow';
 
@@ -29,27 +15,12 @@
 
 export class LoadNodeParameterOptions extends LoadNodeDetails {
 	/**
-<<<<<<< HEAD
-	 * Return options for a parameter via a predefined method
-=======
 	 * Returns the available options via a predefined method
->>>>>>> 1d57b109
 	 */
 	async getOptionsViaMethodName(
 		methodName: string,
 		additionalData: IWorkflowExecuteAdditionalData,
 	): Promise<INodePropertyOptions[]> {
-<<<<<<< HEAD
-		const node = this.workflow.getNode(TEMP_NODE_NAME) as INode;
-		const nodeType = this.workflow.nodeTypes.getByNameAndVersion(node.type, node.typeVersion);
-
-		if (!nodeType?.methods?.loadOptions) {
-			throw new Error(`Node type ${node.type} does not have methods to load options`);
-		}
-
-		if (!nodeType.methods.loadOptions[methodName]) {
-			throw new Error(`Node type ${node.type} does not have method ${methodName} to load options`);
-=======
 		const node = this.getTempNode();
 
 		const nodeType = this.workflow.nodeTypes.getByNameAndVersion(node.type, node.typeVersion);
@@ -59,31 +30,16 @@
 			throw new Error(
 				`The node-type "${node.type}" does not have the method "${methodName}" defined!`,
 			);
->>>>>>> 1d57b109
 		}
 
-		const loadOptionsFunctions = NodeExecuteFunctions.getLoadOptionsFunctions(
+		const thisArgs = NodeExecuteFunctions.getLoadOptionsFunctions(
 			this.workflow,
 			node,
 			this.path,
 			additionalData,
 		);
 
-<<<<<<< HEAD
-		const loadOptionsMethod = nodeType.methods.loadOptions[methodName];
-
-		const isCachedNode = typeof loadOptionsMethod === 'string';
-
-		if (!isCachedNode) return loadOptionsMethod.call(loadOptionsFunctions);
-
-		// for cached node, method is stub so require it at runtime
-
-		const distNode = requireDistNode(nodeType, this.workflow);
-
-		return distNode.methods.loadOptions[methodName].call(loadOptionsFunctions);
-=======
 		return method.call(thisArgs);
->>>>>>> 1d57b109
 	}
 
 	/**
