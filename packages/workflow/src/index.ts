--- conflicted
+++ resolved
@@ -16,10 +16,8 @@
 export * from './WorkflowErrors';
 export * from './WorkflowHooks';
 export { LoggerProxy, NodeHelpers, ObservableObject, TelemetryHelpers };
-<<<<<<< HEAD
+
 export { deepCopy, jsonParse, requireDistNode, requireDistCred } from './utils';
-=======
-export { deepCopy, jsonParse } from './utils';
 export {
 	isINodeProperties,
 	isINodePropertyOptions,
@@ -27,5 +25,4 @@
 	isINodePropertiesList,
 	isINodePropertyCollectionList,
 	isINodePropertyOptionsList,
-} from './type-guards';
->>>>>>> adef6d70
+} from './type-guards';