<<<<<<< HEAD
/* eslint-disable @typescript-eslint/no-unsafe-call */
/* eslint-disable @typescript-eslint/no-unsafe-member-access */
/* eslint-disable @typescript-eslint/no-unsafe-assignment */
/* eslint-disable id-denylist */
// @ts-ignore
=======
>>>>>>> b450e977
import * as tmpl from '@n8n_io/riot-tmpl';
import { DateTime, Duration, Interval } from 'luxon';
import * as BabelCore from '@babel/core';

// eslint-disable-next-line import/no-cycle
import {
	ExpressionError,
	ExpressionExtensionError,
	IExecuteData,
	INode,
	INodeExecutionData,
	INodeParameters,
	IRunExecutionData,
	IWorkflowDataProxyAdditionalKeys,
	IWorkflowDataProxyData,
	NodeParameterValue,
	Workflow,
	WorkflowDataProxy,
	WorkflowExecuteMode,
} from '.';

<<<<<<< HEAD
// eslint-disable-next-line import/no-cycle
import {
	expressionExtensionPlugin,
	extend,
	hasExpressionExtension,
	hasNativeMethod,
} from './Extensions';

// @ts-ignore

=======
>>>>>>> b450e977
// Set it to use double curly brackets instead of single ones
tmpl.brackets.set('{{ }}');

// Make sure that error get forwarded
tmpl.tmpl.errorHandler = (error: Error) => {
	if (error instanceof ExpressionError) {
		if (error.context.failExecution) {
			throw error;
		}
	}
};

export class Expression {
	workflow: Workflow;

	constructor(workflow: Workflow) {
		this.workflow = workflow;
	}

	/**
	 * Converts an object to a string in a way to make it clear that
	 * the value comes from an object
	 *
	 * @param {object} value
	 * @returns {string}
	 * @memberof Workflow
	 */
	convertObjectValueToString(value: object): string {
		const typeName = Array.isArray(value) ? 'Array' : 'Object';
		return `[${typeName}: ${JSON.stringify(value)}]`;
	}

	/**
	 * Resolves the parameter value.  If it is an expression it will execute it and
	 * return the result. For everything simply the supplied value will be returned.
	 *
	 * @param {NodeParameterValue} parameterValue
	 * @param {(IRunExecutionData | null)} runExecutionData
	 * @param {number} runIndex
	 * @param {number} itemIndex
	 * @param {string} activeNodeName
	 * @param {INodeExecutionData[]} connectionInputData
	 * @param {boolean} [returnObjectAsString=false]
	 * @returns {(NodeParameterValue | INodeParameters | NodeParameterValue[] | INodeParameters[])}
	 * @memberof Workflow
	 */
	resolveSimpleParameterValue(
		parameterValue: NodeParameterValue,
		siblingParameters: INodeParameters,
		runExecutionData: IRunExecutionData | null,
		runIndex: number,
		itemIndex: number,
		activeNodeName: string,
		connectionInputData: INodeExecutionData[],
		mode: WorkflowExecuteMode,
		timezone: string,
		additionalKeys: IWorkflowDataProxyAdditionalKeys,
		executeData?: IExecuteData,
		returnObjectAsString = false,
		selfData = {},
	): NodeParameterValue | INodeParameters | NodeParameterValue[] | INodeParameters[] {
		// Check if it is an expression
		if (typeof parameterValue !== 'string' || parameterValue.charAt(0) !== '=') {
			// Is no expression so return value
			return parameterValue;
		}

		// Is an expression

		// Remove the equal sign
		// eslint-disable-next-line no-param-reassign
		parameterValue = parameterValue.substr(1);

		// Generate a data proxy which allows to query workflow data
		const dataProxy = new WorkflowDataProxy(
			this.workflow,
			runExecutionData,
			runIndex,
			itemIndex,
			activeNodeName,
			connectionInputData,
			siblingParameters,
			mode,
			timezone,
			additionalKeys,
			executeData,
			-1,
			selfData,
		);
		const data = dataProxy.getDataProxy();

		// Support only a subset of process properties
		data.process = {
			arch: process.arch,
			env: process.env,
			platform: process.platform,
			pid: process.pid,
			ppid: process.ppid,
			release: process.release,
			version: process.pid,
			versions: process.versions,
		};

		/**
		 * Denylist
		 */

		data.document = {};
		data.global = {};
		data.window = {};
		data.Window = {};
		data.this = {};
		data.globalThis = {};
		data.self = {};

		// Alerts
		data.alert = {};
		data.prompt = {};
		data.confirm = {};

		// Prevent Remote Code Execution
		data.eval = {};
		data.uneval = {};
		data.setTimeout = {};
		data.setInterval = {};
		data.Function = {};

		// Prevent requests
		data.fetch = {};
		data.XMLHttpRequest = {};

		// Prevent control abstraction
		data.Promise = {};
		data.Generator = {};
		data.GeneratorFunction = {};
		data.AsyncFunction = {};
		data.AsyncGenerator = {};
		data.AsyncGeneratorFunction = {};

		// Prevent WASM
		data.WebAssembly = {};

		// Prevent Reflection
		data.Reflect = {};
		data.Proxy = {};

		// @ts-ignore
		data.constructor = {};

		// Deprecated
		data.escape = {};
		data.unescape = {};

		/**
		 * Allowlist
		 */

		// Dates
		data.Date = Date;
		data.DateTime = DateTime;
		data.Interval = Interval;
		data.Duration = Duration;

		// Objects
		data.Object = Object;

		// Arrays
		data.Array = Array;
		data.Int8Array = Int8Array;
		data.Uint8Array = Uint8Array;
		data.Uint8ClampedArray = Uint8ClampedArray;
		data.Int16Array = Int16Array;
		data.Uint16Array = Uint16Array;
		data.Int32Array = Int32Array;
		data.Uint32Array = Uint32Array;
		data.Float32Array = Float32Array;
		data.Float64Array = Float64Array;
		data.BigInt64Array = typeof BigInt64Array !== 'undefined' ? BigInt64Array : {};
		data.BigUint64Array = typeof BigUint64Array !== 'undefined' ? BigUint64Array : {};

		// Collections
		data.Map = typeof Map !== 'undefined' ? Map : {};
		data.WeakMap = typeof WeakMap !== 'undefined' ? WeakMap : {};
		data.Set = typeof Set !== 'undefined' ? Set : {};
		data.WeakSet = typeof WeakSet !== 'undefined' ? WeakSet : {};

		// Errors
		data.Error = Error;
		data.TypeError = TypeError;
		data.SyntaxError = SyntaxError;
		data.EvalError = EvalError;
		data.RangeError = RangeError;
		data.ReferenceError = ReferenceError;
		data.URIError = URIError;

		// Internationalization
		data.Intl = typeof Intl !== 'undefined' ? Intl : {};

		// Text
		// eslint-disable-next-line id-denylist
		data.String = String;
		data.RegExp = RegExp;

		// Math
		data.Math = Math;
		// eslint-disable-next-line id-denylist
		data.Number = Number;
		data.BigInt = typeof BigInt !== 'undefined' ? BigInt : {};
		data.Infinity = Infinity;
		data.NaN = NaN;
		data.isFinite = Number.isFinite;
		data.isNaN = Number.isNaN;
		data.parseFloat = parseFloat;
		data.parseInt = parseInt;

		// Structured data
		data.JSON = JSON;
		data.ArrayBuffer = typeof ArrayBuffer !== 'undefined' ? ArrayBuffer : {};
		data.SharedArrayBuffer = typeof SharedArrayBuffer !== 'undefined' ? SharedArrayBuffer : {};
		data.Atomics = typeof Atomics !== 'undefined' ? Atomics : {};
		data.DataView = typeof DataView !== 'undefined' ? DataView : {};

		data.encodeURI = encodeURI;
		data.encodeURIComponent = encodeURIComponent;
		data.decodeURI = decodeURI;
		data.decodeURIComponent = decodeURIComponent;

		// Other
		// eslint-disable-next-line id-denylist
		data.Boolean = Boolean;
		data.Symbol = Symbol;

		// expression extensions
		data.extend = extend;

		// Execute the expression
<<<<<<< HEAD
		// eslint-disable-next-line @typescript-eslint/no-explicit-any
		let returnValue;
		let expressionTemplate: string = parameterValue;
		try {
			returnValue = tmpl.tmpl(expressionTemplate, data);

			if (returnValue === undefined && hasExpressionExtension(parameterValue)) {
				expressionTemplate = this.extendSyntax(parameterValue);
				returnValue = tmpl.tmpl(expressionTemplate, data);
			}
=======
		const returnValue = this.renderExpression(parameterValue, data);
		if (typeof returnValue === 'function') {
			throw new Error('Expression resolved to a function. Please add "()"');
		} else if (typeof returnValue === 'string') {
			return returnValue;
		} else if (returnValue !== null && typeof returnValue === 'object') {
			if (returnObjectAsString) {
				return this.convertObjectValueToString(returnValue);
			}
		}

		return returnValue;
	}

	private renderExpression(expression: string, data: IWorkflowDataProxyData): tmpl.ReturnValue {
		try {
			return tmpl.tmpl(expression, data);
>>>>>>> b450e977
		} catch (error) {
			if (error instanceof ExpressionError) {
				// Ignore all errors except if they are ExpressionErrors and they are supposed
				// to fail the execution
				if (error.context.failExecution) {
					throw error;
				}
			}

			// Handle Type Errors,
			// because we're extending native types,
			// {{ "".isBlank() }} will always fail once
			// check and retry with an extended expressionTemplate string
			// {{ extend("").isBlank() }}
			if (error instanceof TypeError) {
				expressionTemplate = this.extendSyntax(parameterValue);
				returnValue = tmpl.tmpl(expressionTemplate, data);
			}
		}
<<<<<<< HEAD

		if (typeof returnValue === 'function') {
			throw new Error('Expression resolved to a function. Please add "()"');
		} else if (returnValue !== null && typeof returnValue === 'object') {
			if (returnObjectAsString) {
				return this.convertObjectValueToString(returnValue as object);
			}
		}

		return returnValue as
			| NodeParameterValue
			| INodeParameters
			| NodeParameterValue[]
			| INodeParameters[];
	}

	extendSyntax(bracketedExpression: string): string {
		if (!hasExpressionExtension(bracketedExpression) || hasNativeMethod(bracketedExpression))
			return bracketedExpression;

		const unbracketedExpression = bracketedExpression.replace(/(^\{\{)|(\}\}$)/g, '').trim();

		// eslint-disable-next-line @typescript-eslint/no-unsafe-assignment, @typescript-eslint/no-unsafe-member-access, @typescript-eslint/no-unsafe-call
		const output = BabelCore.transformSync(unbracketedExpression, {
			plugins: [expressionExtensionPlugin],
		});

		// eslint-disable-next-line @typescript-eslint/no-unsafe-member-access
		if (!output?.code) {
			throw new ExpressionExtensionError('Failed to extend syntax');
		}

		return `{{ ${output.code} }}`;
=======
		return null;
>>>>>>> b450e977
	}

	/**
	 * Resolves value of parameter. But does not work for workflow-data.
	 *
	 * @param {INode} node
	 * @param {(string | undefined)} parameterValue
	 * @param {string} [defaultValue]
	 * @returns {(string | undefined)}
	 * @memberof Workflow
	 */
	getSimpleParameterValue(
		node: INode,
		parameterValue: string | boolean | undefined,
		mode: WorkflowExecuteMode,
		timezone: string,
		additionalKeys: IWorkflowDataProxyAdditionalKeys,
		executeData?: IExecuteData,
		defaultValue?: boolean | number | string,
	): boolean | number | string | undefined {
		if (parameterValue === undefined) {
			// Value is not set so return the default
			return defaultValue;
		}

		// Get the value of the node (can be an expression)
		const runIndex = 0;
		const itemIndex = 0;
		const connectionInputData: INodeExecutionData[] = [];
		const runData: IRunExecutionData = {
			resultData: {
				runData: {},
			},
		};

		return this.getParameterValue(
			parameterValue,
			runData,
			runIndex,
			itemIndex,
			node.name,
			connectionInputData,
			mode,
			timezone,
			additionalKeys,
			executeData,
		) as boolean | number | string | undefined;
	}

	/**
	 * Resolves value of complex parameter. But does not work for workflow-data.
	 *
	 * @param {INode} node
	 * @param {(NodeParameterValue | INodeParameters | NodeParameterValue[] | INodeParameters[])} parameterValue
	 * @param {(NodeParameterValue | INodeParameters | NodeParameterValue[] | INodeParameters[] | undefined)} [defaultValue]
	 * @returns {(NodeParameterValue | INodeParameters | NodeParameterValue[] | INodeParameters[] | undefined)}
	 * @memberof Workflow
	 */
	getComplexParameterValue(
		node: INode,
		parameterValue: NodeParameterValue | INodeParameters | NodeParameterValue[] | INodeParameters[],
		mode: WorkflowExecuteMode,
		timezone: string,
		additionalKeys: IWorkflowDataProxyAdditionalKeys,
		executeData?: IExecuteData,
		defaultValue:
			| NodeParameterValue
			| INodeParameters
			| NodeParameterValue[]
			| INodeParameters[]
			| undefined = undefined,
		selfData = {},
	): NodeParameterValue | INodeParameters | NodeParameterValue[] | INodeParameters[] | undefined {
		if (parameterValue === undefined) {
			// Value is not set so return the default
			return defaultValue;
		}

		// Get the value of the node (can be an expression)
		const runIndex = 0;
		const itemIndex = 0;
		const connectionInputData: INodeExecutionData[] = [];
		const runData: IRunExecutionData = {
			resultData: {
				runData: {},
			},
		};

		// Resolve the "outer" main values
		const returnData = this.getParameterValue(
			parameterValue,
			runData,
			runIndex,
			itemIndex,
			node.name,
			connectionInputData,
			mode,
			timezone,
			additionalKeys,
			executeData,
			false,
			selfData,
		);

		// Resolve the "inner" values
		return this.getParameterValue(
			returnData,
			runData,
			runIndex,
			itemIndex,
			node.name,
			connectionInputData,
			mode,
			timezone,
			additionalKeys,
			executeData,
			false,
			selfData,
		);
	}

	/**
	 * Returns the resolved node parameter value. If it is an expression it will execute it and
	 * return the result. If the value to resolve is an array or object it will do the same
	 * for all of the items and values.
	 *
	 * @param {(NodeParameterValue | INodeParameters | NodeParameterValue[] | INodeParameters[])} parameterValue
	 * @param {(IRunExecutionData | null)} runExecutionData
	 * @param {number} runIndex
	 * @param {number} itemIndex
	 * @param {string} activeNodeName
	 * @param {INodeExecutionData[]} connectionInputData
	 * @param {boolean} [returnObjectAsString=false]
	 * @returns {(NodeParameterValue | INodeParameters | NodeParameterValue[] | INodeParameters[])}
	 * @memberof Workflow
	 */
	getParameterValue(
		parameterValue: NodeParameterValue | INodeParameters | NodeParameterValue[] | INodeParameters[],
		runExecutionData: IRunExecutionData | null,
		runIndex: number,
		itemIndex: number,
		activeNodeName: string,
		connectionInputData: INodeExecutionData[],
		mode: WorkflowExecuteMode,
		timezone: string,
		additionalKeys: IWorkflowDataProxyAdditionalKeys,
		executeData?: IExecuteData,
		returnObjectAsString = false,
		selfData = {},
	): NodeParameterValue | INodeParameters | NodeParameterValue[] | INodeParameters[] {
		// Helper function which returns true when the parameter is a complex one or array
		const isComplexParameter = (
			value: NodeParameterValue | INodeParameters | NodeParameterValue[] | INodeParameters[],
		) => {
			return typeof value === 'object';
		};

		// Helper function which resolves a parameter value depending on if it is simply or not
		const resolveParameterValue = (
			value: NodeParameterValue | INodeParameters | NodeParameterValue[] | INodeParameters[],
			siblingParameters: INodeParameters,
		) => {
			if (isComplexParameter(value)) {
				return this.getParameterValue(
					value,
					runExecutionData,
					runIndex,
					itemIndex,
					activeNodeName,
					connectionInputData,
					mode,
					timezone,
					additionalKeys,
					executeData,
					returnObjectAsString,
					selfData,
				);
			}

			return this.resolveSimpleParameterValue(
				value as NodeParameterValue,
				siblingParameters,
				runExecutionData,
				runIndex,
				itemIndex,
				activeNodeName,
				connectionInputData,
				mode,
				timezone,
				additionalKeys,
				executeData,
				returnObjectAsString,
				selfData,
			);
		};

		// Check if it value is a simple one that we can get it resolved directly
		if (!isComplexParameter(parameterValue)) {
			return this.resolveSimpleParameterValue(
				parameterValue as NodeParameterValue,
				{},
				runExecutionData,
				runIndex,
				itemIndex,
				activeNodeName,
				connectionInputData,
				mode,
				timezone,
				additionalKeys,
				executeData,
				returnObjectAsString,
				selfData,
			);
		}

		// The parameter value is complex so resolve depending on type
		if (Array.isArray(parameterValue)) {
			// Data is an array
			const returnData = parameterValue.map((item) => resolveParameterValue(item, {}));
			return returnData as NodeParameterValue[] | INodeParameters[];
		}

		if (parameterValue === null || parameterValue === undefined) {
			return parameterValue;
		}

		if (typeof parameterValue !== 'object') {
			return {};
		}

		// Data is an object
		const returnData: INodeParameters = {};
		// eslint-disable-next-line no-restricted-syntax
		for (const [key, value] of Object.entries(parameterValue)) {
			returnData[key] = resolveParameterValue(value, parameterValue);
		}

		if (returnObjectAsString && typeof returnData === 'object') {
			return this.convertObjectValueToString(returnData);
		}

		return returnData;
	}
}<|MERGE_RESOLUTION|>--- conflicted
+++ resolved
@@ -1,11 +1,8 @@
-<<<<<<< HEAD
 /* eslint-disable @typescript-eslint/no-unsafe-call */
 /* eslint-disable @typescript-eslint/no-unsafe-member-access */
 /* eslint-disable @typescript-eslint/no-unsafe-assignment */
 /* eslint-disable id-denylist */
 // @ts-ignore
-=======
->>>>>>> b450e977
 import * as tmpl from '@n8n_io/riot-tmpl';
 import { DateTime, Duration, Interval } from 'luxon';
 import * as BabelCore from '@babel/core';
@@ -27,7 +24,6 @@
 	WorkflowExecuteMode,
 } from '.';
 
-<<<<<<< HEAD
 // eslint-disable-next-line import/no-cycle
 import {
 	expressionExtensionPlugin,
@@ -38,8 +34,6 @@
 
 // @ts-ignore
 
-=======
->>>>>>> b450e977
 // Set it to use double curly brackets instead of single ones
 tmpl.brackets.set('{{ }}');
 
@@ -276,7 +270,6 @@
 		data.extend = extend;
 
 		// Execute the expression
-<<<<<<< HEAD
 		// eslint-disable-next-line @typescript-eslint/no-explicit-any
 		let returnValue;
 		let expressionTemplate: string = parameterValue;
@@ -287,25 +280,6 @@
 				expressionTemplate = this.extendSyntax(parameterValue);
 				returnValue = tmpl.tmpl(expressionTemplate, data);
 			}
-=======
-		const returnValue = this.renderExpression(parameterValue, data);
-		if (typeof returnValue === 'function') {
-			throw new Error('Expression resolved to a function. Please add "()"');
-		} else if (typeof returnValue === 'string') {
-			return returnValue;
-		} else if (returnValue !== null && typeof returnValue === 'object') {
-			if (returnObjectAsString) {
-				return this.convertObjectValueToString(returnValue);
-			}
-		}
-
-		return returnValue;
-	}
-
-	private renderExpression(expression: string, data: IWorkflowDataProxyData): tmpl.ReturnValue {
-		try {
-			return tmpl.tmpl(expression, data);
->>>>>>> b450e977
 		} catch (error) {
 			if (error instanceof ExpressionError) {
 				// Ignore all errors except if they are ExpressionErrors and they are supposed
@@ -325,7 +299,6 @@
 				returnValue = tmpl.tmpl(expressionTemplate, data);
 			}
 		}
-<<<<<<< HEAD
 
 		if (typeof returnValue === 'function') {
 			throw new Error('Expression resolved to a function. Please add "()"');
@@ -359,9 +332,6 @@
 		}
 
 		return `{{ ${output.code} }}`;
-=======
-		return null;
->>>>>>> b450e977
 	}
 
 	/**
