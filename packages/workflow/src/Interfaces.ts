--- conflicted
+++ resolved
@@ -7,18 +7,11 @@
 import * as FormData from 'form-data';
 import { URLSearchParams } from 'url';
 import { IDeferredPromise } from './DeferredPromise';
-<<<<<<< HEAD
 import type { Workflow } from './Workflow';
 import type { WorkflowHooks } from './WorkflowHooks';
+import type { WorkflowActivationError } from './WorkflowActivationError';
 import type { WorkflowOperationError } from './WorkflowErrors';
 import type { NodeApiError, NodeOperationError } from './NodeErrors';
-=======
-import { Workflow } from './Workflow';
-import { WorkflowHooks } from './WorkflowHooks';
-import { WorkflowActivationError } from './WorkflowActivationError';
-import { WorkflowOperationError } from './WorkflowErrors';
-import { NodeApiError, NodeOperationError } from './NodeErrors';
->>>>>>> db41e2b5
 
 export interface IAdditionalCredentialOptions {
 	oauth2?: IOAuth2Options;
