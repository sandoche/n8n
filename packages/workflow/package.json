{
  "name": "n8n-workflow",
  "version": "0.122.1",
  "description": "Workflow base code of n8n",
  "license": "SEE LICENSE IN LICENSE.md",
  "homepage": "https://n8n.io",
  "author": {
    "name": "Jan Oberhauser",
    "email": "jan@n8n.io"
  },
  "repository": {
    "type": "git",
    "url": "git+https://github.com/n8n-io/n8n.git"
  },
  "main": "dist/src/index.js",
  "module": "src/index.ts",
  "types": "dist/src/index.d.ts",
  "exports": {
    ".": {
      "require": "./dist/src/index.js",
      "import": "./src/index.ts",
      "types": "./dist/src/index.d.ts"
    },
    "./*": "./*"
  },
  "scripts": {
    "dev": "npm run watch",
    "build": "tsc",
    "format": "cd ../.. && node_modules/prettier/bin-prettier.js packages/workflow/**/**.ts --write",
    "lint": "eslint .",
    "lintfix": "eslint . --fix",
    "watch": "tsc --watch",
    "test": "jest",
    "test:dev": "jest --watch"
  },
  "files": [
    "dist/**/*"
  ],
  "devDependencies": {
    "@n8n_io/eslint-config": "",
    "@types/express": "^4.17.6",
    "@types/jmespath": "^0.15.0",
    "@types/lodash.get": "^4.4.6",
    "@types/lodash.merge": "^4.6.6",
    "@types/lodash.set": "^4.3.6",
    "@types/luxon": "^2.0.9",
    "@types/node": "^16.11.22",
    "@types/xml2js": "^0.4.3",
    "prettier": "^2.3.2",
    "typescript": "~4.8.0"
  },
  "dependencies": {
    "@n8n_io/riot-tmpl": "^1.0.1",
    "@types/crypto-js": "^4.1.1",
    "crypto-js": "^4.1.1",
    "jmespath": "^0.16.0",
    "js-base64": "^3.7.2",
    "lodash.get": "^4.4.2",
    "lodash.isequal": "^4.5.0",
    "lodash.merge": "^4.6.2",
    "lodash.set": "^4.3.2",
    "luxon": "~2.3.0",
    "recast": "^0.21.5",
    "xml2js": "^0.4.23"
<<<<<<< HEAD
  },
  "jest": {
    "verbose": true,
    "transform": {
      "^.+\\.ts$": "ts-jest"
    },
    "testURL": "http://localhost/",
    "testRegex": "(/__tests__/.*|(\\.|/)(test|spec))\\.(js|ts)$",
    "testPathIgnorePatterns": [
      "/dist/",
      "/node_modules/"
    ],
    "moduleFileExtensions": [
      "ts",
      "js",
      "json"
    ],
    "globals": {
      "ts-jest": {
        "isolatedModules": true
      }
    }
=======
>>>>>>> d1d1288b
  }
}<|MERGE_RESOLUTION|>--- conflicted
+++ resolved
@@ -62,30 +62,5 @@
     "luxon": "~2.3.0",
     "recast": "^0.21.5",
     "xml2js": "^0.4.23"
-<<<<<<< HEAD
-  },
-  "jest": {
-    "verbose": true,
-    "transform": {
-      "^.+\\.ts$": "ts-jest"
-    },
-    "testURL": "http://localhost/",
-    "testRegex": "(/__tests__/.*|(\\.|/)(test|spec))\\.(js|ts)$",
-    "testPathIgnorePatterns": [
-      "/dist/",
-      "/node_modules/"
-    ],
-    "moduleFileExtensions": [
-      "ts",
-      "js",
-      "json"
-    ],
-    "globals": {
-      "ts-jest": {
-        "isolatedModules": true
-      }
-    }
-=======
->>>>>>> d1d1288b
   }
 }