{
  "name": "n8n-nodes-base",
  "version": "0.180.0",
  "description": "Base nodes of n8n",
  "license": "SEE LICENSE IN LICENSE.md",
  "homepage": "https://n8n.io",
  "author": {
    "name": "Jan Oberhauser",
    "email": "jan@n8n.io"
  },
  "repository": {
    "type": "git",
    "url": "git+https://github.com/n8n-io/n8n.git"
  },
  "main": "dist/src/index",
  "types": "dist/src/index.d.ts",
  "scripts": {
    "dev": "npm run watch",
    "build": "rimraf dist && npm-run-all --parallel build:esbuild build:gulp build:tsc",
    "build:esbuild": "node scripts/build.mjs",
    "build:gulp": "gulp build:assets build:translations",
    "build:tsc": "tsc --project tsconfig.json --emitDeclarationOnly",
    "format": "cd ../.. && node_modules/prettier/bin-prettier.js packages/nodes-base/**/**.ts --write",
    "lint": "tslint -p tsconfig.json -c tslint.json",
    "lintfix": "tslint --fix -p tsconfig.json -c tslint.json",
    "lintfix:plugin": "cd ../.. && node_modules/eslint/bin/eslint.js packages/nodes-base/nodes --fix",
    "nodelinter": "nodelinter",
    "watch": "npm run build && node scripts/build.mjs --watch",
    "test": "jest",
    "build:old": "tsc && gulp build:assets build:translations",
    "watch:old": "tsc --watch"
  },
  "files": [
    "dist"
  ],
  "n8n": {
    "credentials": [
      "dist/credentials/ActionNetworkApi.credentials.js",
      "dist/credentials/ActiveCampaignApi.credentials.js",
      "dist/credentials/AcuitySchedulingApi.credentials.js",
      "dist/credentials/AcuitySchedulingOAuth2Api.credentials.js",
      "dist/credentials/AffinityApi.credentials.js",
      "dist/credentials/AgileCrmApi.credentials.js",
      "dist/credentials/AirtableApi.credentials.js",
      "dist/credentials/Amqp.credentials.js",
      "dist/credentials/ApiTemplateIoApi.credentials.js",
      "dist/credentials/AsanaApi.credentials.js",
      "dist/credentials/AsanaOAuth2Api.credentials.js",
      "dist/credentials/AutomizyApi.credentials.js",
      "dist/credentials/AutopilotApi.credentials.js",
      "dist/credentials/Aws.credentials.js",
      "dist/credentials/BambooHrApi.credentials.js",
      "dist/credentials/BannerbearApi.credentials.js",
      "dist/credentials/BaserowApi.credentials.js",
      "dist/credentials/BeeminderApi.credentials.js",
      "dist/credentials/BitbucketApi.credentials.js",
      "dist/credentials/BitlyApi.credentials.js",
      "dist/credentials/BitlyOAuth2Api.credentials.js",
      "dist/credentials/BitwardenApi.credentials.js",
      "dist/credentials/BoxOAuth2Api.credentials.js",
      "dist/credentials/BrandfetchApi.credentials.js",
      "dist/credentials/BubbleApi.credentials.js",
      "dist/credentials/CalApi.credentials.js",
      "dist/credentials/CalendlyApi.credentials.js",
      "dist/credentials/ChargebeeApi.credentials.js",
      "dist/credentials/CircleCiApi.credentials.js",
      "dist/credentials/CiscoWebexOAuth2Api.credentials.js",
      "dist/credentials/ClearbitApi.credentials.js",
      "dist/credentials/ClickUpApi.credentials.js",
      "dist/credentials/ClickUpOAuth2Api.credentials.js",
      "dist/credentials/ClockifyApi.credentials.js",
      "dist/credentials/CockpitApi.credentials.js",
      "dist/credentials/CodaApi.credentials.js",
      "dist/credentials/ContentfulApi.credentials.js",
      "dist/credentials/ConvertKitApi.credentials.js",
      "dist/credentials/CopperApi.credentials.js",
      "dist/credentials/CortexApi.credentials.js",
      "dist/credentials/CrateDb.credentials.js",
      "dist/credentials/CustomerIoApi.credentials.js",
      "dist/credentials/DeepLApi.credentials.js",
      "dist/credentials/DemioApi.credentials.js",
      "dist/credentials/DhlApi.credentials.js",
      "dist/credentials/DiscourseApi.credentials.js",
      "dist/credentials/DisqusApi.credentials.js",
      "dist/credentials/DriftApi.credentials.js",
      "dist/credentials/DriftOAuth2Api.credentials.js",
      "dist/credentials/DropboxApi.credentials.js",
      "dist/credentials/DropboxOAuth2Api.credentials.js",
      "dist/credentials/DropcontactApi.credentials.js",
      "dist/credentials/EgoiApi.credentials.js",
      "dist/credentials/ElasticsearchApi.credentials.js",
      "dist/credentials/ElasticSecurityApi.credentials.js",
      "dist/credentials/EmeliaApi.credentials.js",
      "dist/credentials/ERPNextApi.credentials.js",
      "dist/credentials/EventbriteApi.credentials.js",
      "dist/credentials/EventbriteOAuth2Api.credentials.js",
      "dist/credentials/FacebookGraphApi.credentials.js",
      "dist/credentials/FacebookGraphAppApi.credentials.js",
      "dist/credentials/FigmaApi.credentials.js",
      "dist/credentials/FileMaker.credentials.js",
      "dist/credentials/FlowApi.credentials.js",
      "dist/credentials/FormIoApi.credentials.js",
      "dist/credentials/FormstackApi.credentials.js",
      "dist/credentials/FormstackOAuth2Api.credentials.js",
      "dist/credentials/FreshdeskApi.credentials.js",
      "dist/credentials/FreshserviceApi.credentials.js",
      "dist/credentials/FreshworksCrmApi.credentials.js",
      "dist/credentials/Ftp.credentials.js",
      "dist/credentials/GetResponseApi.credentials.js",
      "dist/credentials/GetResponseOAuth2Api.credentials.js",
      "dist/credentials/GhostAdminApi.credentials.js",
      "dist/credentials/GhostContentApi.credentials.js",
      "dist/credentials/GithubApi.credentials.js",
      "dist/credentials/GithubOAuth2Api.credentials.js",
      "dist/credentials/GitlabApi.credentials.js",
      "dist/credentials/GitlabOAuth2Api.credentials.js",
      "dist/credentials/GitPassword.credentials.js",
      "dist/credentials/GmailOAuth2Api.credentials.js",
      "dist/credentials/GoogleAnalyticsOAuth2Api.credentials.js",
      "dist/credentials/GoogleApi.credentials.js",
      "dist/credentials/GoogleBigQueryOAuth2Api.credentials.js",
      "dist/credentials/GoogleBooksOAuth2Api.credentials.js",
      "dist/credentials/GoogleCalendarOAuth2Api.credentials.js",
      "dist/credentials/GoogleCloudNaturalLanguageOAuth2Api.credentials.js",
      "dist/credentials/GoogleContactsOAuth2Api.credentials.js",
      "dist/credentials/GoogleDocsOAuth2Api.credentials.js",
      "dist/credentials/GoogleDriveOAuth2Api.credentials.js",
      "dist/credentials/GoogleFirebaseCloudFirestoreOAuth2Api.credentials.js",
      "dist/credentials/GoogleFirebaseRealtimeDatabaseOAuth2Api.credentials.js",
      "dist/credentials/GoogleOAuth2Api.credentials.js",
      "dist/credentials/GooglePerspectiveOAuth2Api.credentials.js",
      "dist/credentials/GoogleSheetsOAuth2Api.credentials.js",
      "dist/credentials/GoogleSlidesOAuth2Api.credentials.js",
      "dist/credentials/GoogleTasksOAuth2Api.credentials.js",
      "dist/credentials/GoogleTranslateOAuth2Api.credentials.js",
      "dist/credentials/GotifyApi.credentials.js",
      "dist/credentials/GoToWebinarOAuth2Api.credentials.js",
      "dist/credentials/GristApi.credentials.js",
      "dist/credentials/GrafanaApi.credentials.js",
      "dist/credentials/GSuiteAdminOAuth2Api.credentials.js",
      "dist/credentials/GumroadApi.credentials.js",
      "dist/credentials/HaloPSAApi.credentials.js",
      "dist/credentials/HarvestApi.credentials.js",
      "dist/credentials/HarvestOAuth2Api.credentials.js",
      "dist/credentials/HelpScoutOAuth2Api.credentials.js",
      "dist/credentials/HomeAssistantApi.credentials.js",
      "dist/credentials/HttpBasicAuth.credentials.js",
      "dist/credentials/HttpDigestAuth.credentials.js",
      "dist/credentials/HttpHeaderAuth.credentials.js",
      "dist/credentials/HttpQueryAuth.credentials.js",
      "dist/credentials/HubspotApi.credentials.js",
      "dist/credentials/HubspotAppToken.credentials.js",
      "dist/credentials/HubspotDeveloperApi.credentials.js",
      "dist/credentials/HubspotOAuth2Api.credentials.js",
      "dist/credentials/HumanticAiApi.credentials.js",
      "dist/credentials/HunterApi.credentials.js",
      "dist/credentials/Imap.credentials.js",
      "dist/credentials/IntercomApi.credentials.js",
      "dist/credentials/InvoiceNinjaApi.credentials.js",
      "dist/credentials/IterableApi.credentials.js",
      "dist/credentials/JenkinsApi.credentials.js",
      "dist/credentials/JiraSoftwareCloudApi.credentials.js",
      "dist/credentials/JiraSoftwareServerApi.credentials.js",
      "dist/credentials/JotFormApi.credentials.js",
      "dist/credentials/Kafka.credentials.js",
      "dist/credentials/KeapOAuth2Api.credentials.js",
      "dist/credentials/KitemakerApi.credentials.js",
      "dist/credentials/KoBoToolboxApi.credentials.js",
      "dist/credentials/LemlistApi.credentials.js",
      "dist/credentials/LinearApi.credentials.js",
      "dist/credentials/LineNotifyOAuth2Api.credentials.js",
      "dist/credentials/LingvaNexApi.credentials.js",
      "dist/credentials/LinkedInOAuth2Api.credentials.js",
      "dist/credentials/Magento2Api.credentials.js",
      "dist/credentials/MailcheckApi.credentials.js",
      "dist/credentials/MailchimpApi.credentials.js",
      "dist/credentials/MailchimpOAuth2Api.credentials.js",
      "dist/credentials/MailerLiteApi.credentials.js",
      "dist/credentials/MailgunApi.credentials.js",
      "dist/credentials/MailjetEmailApi.credentials.js",
      "dist/credentials/MailjetSmsApi.credentials.js",
      "dist/credentials/MandrillApi.credentials.js",
      "dist/credentials/MarketstackApi.credentials.js",
      "dist/credentials/MatrixApi.credentials.js",
      "dist/credentials/MattermostApi.credentials.js",
      "dist/credentials/MauticApi.credentials.js",
      "dist/credentials/MauticOAuth2Api.credentials.js",
      "dist/credentials/MediumApi.credentials.js",
      "dist/credentials/MediumOAuth2Api.credentials.js",
      "dist/credentials/MessageBirdApi.credentials.js",
      "dist/credentials/MicrosoftDynamicsOAuth2Api.credentials.js",
      "dist/credentials/MicrosoftExcelOAuth2Api.credentials.js",
      "dist/credentials/MicrosoftGraphSecurityOAuth2Api.credentials.js",
      "dist/credentials/MicrosoftOAuth2Api.credentials.js",
      "dist/credentials/MicrosoftOneDriveOAuth2Api.credentials.js",
      "dist/credentials/MicrosoftOutlookOAuth2Api.credentials.js",
      "dist/credentials/MicrosoftSql.credentials.js",
      "dist/credentials/MicrosoftTeamsOAuth2Api.credentials.js",
      "dist/credentials/MicrosoftToDoOAuth2Api.credentials.js",
      "dist/credentials/MindeeInvoiceApi.credentials.js",
      "dist/credentials/MindeeReceiptApi.credentials.js",
      "dist/credentials/MispApi.credentials.js",
      "dist/credentials/MoceanApi.credentials.js",
      "dist/credentials/MondayComApi.credentials.js",
      "dist/credentials/MondayComOAuth2Api.credentials.js",
      "dist/credentials/MongoDb.credentials.js",
      "dist/credentials/MonicaCrmApi.credentials.js",
      "dist/credentials/Mqtt.credentials.js",
      "dist/credentials/Msg91Api.credentials.js",
      "dist/credentials/MySql.credentials.js",
      "dist/credentials/NasaApi.credentials.js",
      "dist/credentials/NetlifyApi.credentials.js",
      "dist/credentials/NextCloudApi.credentials.js",
      "dist/credentials/NextCloudOAuth2Api.credentials.js",
      "dist/credentials/NocoDb.credentials.js",
      "dist/credentials/NotionApi.credentials.js",
      "dist/credentials/NotionOAuth2Api.credentials.js",
      "dist/credentials/OAuth1Api.credentials.js",
      "dist/credentials/OAuth2Api.credentials.js",
      "dist/credentials/OdooApi.credentials.js",
      "dist/credentials/OneSimpleApi.credentials.js",
      "dist/credentials/OnfleetApi.credentials.js",
      "dist/credentials/OpenWeatherMapApi.credentials.js",
      "dist/credentials/OrbitApi.credentials.js",
      "dist/credentials/OuraApi.credentials.js",
      "dist/credentials/PaddleApi.credentials.js",
      "dist/credentials/PagerDutyApi.credentials.js",
      "dist/credentials/PagerDutyOAuth2Api.credentials.js",
      "dist/credentials/PayPalApi.credentials.js",
      "dist/credentials/PeekalinkApi.credentials.js",
      "dist/credentials/PhantombusterApi.credentials.js",
      "dist/credentials/PhilipsHueOAuth2Api.credentials.js",
      "dist/credentials/PipedriveApi.credentials.js",
      "dist/credentials/PipedriveOAuth2Api.credentials.js",
      "dist/credentials/PlivoApi.credentials.js",
      "dist/credentials/Postgres.credentials.js",
      "dist/credentials/PostHogApi.credentials.js",
      "dist/credentials/PostmarkApi.credentials.js",
      "dist/credentials/ProfitWellApi.credentials.js",
      "dist/credentials/PushbulletOAuth2Api.credentials.js",
      "dist/credentials/PushcutApi.credentials.js",
      "dist/credentials/PushoverApi.credentials.js",
      "dist/credentials/QuestDb.credentials.js",
      "dist/credentials/QuickBaseApi.credentials.js",
      "dist/credentials/QuickBooksOAuth2Api.credentials.js",
      "dist/credentials/RabbitMQ.credentials.js",
      "dist/credentials/RaindropOAuth2Api.credentials.js",
      "dist/credentials/RedditOAuth2Api.credentials.js",
      "dist/credentials/Redis.credentials.js",
      "dist/credentials/RocketchatApi.credentials.js",
      "dist/credentials/RundeckApi.credentials.js",
      "dist/credentials/S3.credentials.js",
      "dist/credentials/SalesforceJwtApi.credentials.js",
      "dist/credentials/SalesforceOAuth2Api.credentials.js",
      "dist/credentials/SalesmateApi.credentials.js",
      "dist/credentials/SeaTableApi.credentials.js",
      "dist/credentials/SecurityScorecardApi.credentials.js",
      "dist/credentials/SegmentApi.credentials.js",
      "dist/credentials/SendGridApi.credentials.js",
      "dist/credentials/SendyApi.credentials.js",
      "dist/credentials/SentryIoApi.credentials.js",
      "dist/credentials/SentryIoOAuth2Api.credentials.js",
      "dist/credentials/SentryIoServerApi.credentials.js",
      "dist/credentials/ServiceNowOAuth2Api.credentials.js",
      "dist/credentials/ServiceNowBasicApi.credentials.js",
      "dist/credentials/Sftp.credentials.js",
      "dist/credentials/ShopifyApi.credentials.js",
      "dist/credentials/Signl4Api.credentials.js",
      "dist/credentials/SlackApi.credentials.js",
      "dist/credentials/SlackOAuth2Api.credentials.js",
      "dist/credentials/Sms77Api.credentials.js",
      "dist/credentials/Smtp.credentials.js",
      "dist/credentials/Snowflake.credentials.js",
      "dist/credentials/SplunkApi.credentials.js",
      "dist/credentials/SpontitApi.credentials.js",
      "dist/credentials/SpotifyOAuth2Api.credentials.js",
      "dist/credentials/SshPassword.credentials.js",
      "dist/credentials/SshPrivateKey.credentials.js",
      "dist/credentials/StackbyApi.credentials.js",
      "dist/credentials/StoryblokContentApi.credentials.js",
      "dist/credentials/StoryblokManagementApi.credentials.js",
      "dist/credentials/StrapiApi.credentials.js",
      "dist/credentials/StravaOAuth2Api.credentials.js",
      "dist/credentials/StripeApi.credentials.js",
      "dist/credentials/SupabaseApi.credentials.js",
      "dist/credentials/SurveyMonkeyApi.credentials.js",
      "dist/credentials/SurveyMonkeyOAuth2Api.credentials.js",
      "dist/credentials/SyncroMspApi.credentials.js",
      "dist/credentials/TaigaApi.credentials.js",
      "dist/credentials/TapfiliateApi.credentials.js",
      "dist/credentials/TelegramApi.credentials.js",
      "dist/credentials/TheHiveApi.credentials.js",
      "dist/credentials/TimescaleDb.credentials.js",
      "dist/credentials/TodoistApi.credentials.js",
      "dist/credentials/TodoistOAuth2Api.credentials.js",
      "dist/credentials/TogglApi.credentials.js",
      "dist/credentials/TravisCiApi.credentials.js",
      "dist/credentials/TrelloApi.credentials.js",
      "dist/credentials/TwakeCloudApi.credentials.js",
      "dist/credentials/TwakeServerApi.credentials.js",
      "dist/credentials/TwilioApi.credentials.js",
      "dist/credentials/TwistOAuth2Api.credentials.js",
      "dist/credentials/TwitterOAuth1Api.credentials.js",
      "dist/credentials/TypeformApi.credentials.js",
      "dist/credentials/TypeformOAuth2Api.credentials.js",
      "dist/credentials/UnleashedSoftwareApi.credentials.js",
      "dist/credentials/UpleadApi.credentials.js",
      "dist/credentials/UProcApi.credentials.js",
      "dist/credentials/UptimeRobotApi.credentials.js",
      "dist/credentials/UrlScanIoApi.credentials.js",
      "dist/credentials/VeroApi.credentials.js",
      "dist/credentials/VonageApi.credentials.js",
      "dist/credentials/WebflowApi.credentials.js",
      "dist/credentials/WebflowOAuth2Api.credentials.js",
      "dist/credentials/WekanApi.credentials.js",
      "dist/credentials/WiseApi.credentials.js",
      "dist/credentials/WooCommerceApi.credentials.js",
      "dist/credentials/WordpressApi.credentials.js",
      "dist/credentials/WorkableApi.credentials.js",
      "dist/credentials/WufooApi.credentials.js",
      "dist/credentials/XeroOAuth2Api.credentials.js",
      "dist/credentials/YourlsApi.credentials.js",
      "dist/credentials/YouTubeOAuth2Api.credentials.js",
      "dist/credentials/ZammadBasicAuthApi.credentials.js",
      "dist/credentials/ZammadTokenAuthApi.credentials.js",
      "dist/credentials/ZendeskApi.credentials.js",
      "dist/credentials/ZendeskOAuth2Api.credentials.js",
      "dist/credentials/ZohoOAuth2Api.credentials.js",
      "dist/credentials/ZoomApi.credentials.js",
      "dist/credentials/ZoomOAuth2Api.credentials.js",
      "dist/credentials/ZulipApi.credentials.js"
    ],
    "nodes": [
      "dist/nodes/ActionNetwork/ActionNetwork.node.js",
      "dist/nodes/ActiveCampaign/ActiveCampaign.node.js",
      "dist/nodes/ActiveCampaign/ActiveCampaignTrigger.node.js",
      "dist/nodes/AcuityScheduling/AcuitySchedulingTrigger.node.js",
      "dist/nodes/Affinity/Affinity.node.js",
      "dist/nodes/Affinity/AffinityTrigger.node.js",
      "dist/nodes/AgileCrm/AgileCrm.node.js",
      "dist/nodes/Airtable/Airtable.node.js",
      "dist/nodes/Airtable/AirtableTrigger.node.js",
      "dist/nodes/Amqp/Amqp.node.js",
      "dist/nodes/Amqp/AmqpTrigger.node.js",
      "dist/nodes/ApiTemplateIo/ApiTemplateIo.node.js",
      "dist/nodes/Asana/Asana.node.js",
      "dist/nodes/Asana/AsanaTrigger.node.js",
      "dist/nodes/Automizy/Automizy.node.js",
      "dist/nodes/Autopilot/Autopilot.node.js",
      "dist/nodes/Autopilot/AutopilotTrigger.node.js",
      "dist/nodes/Aws/AwsLambda.node.js",
      "dist/nodes/Aws/AwsSns.node.js",
      "dist/nodes/Aws/AwsSnsTrigger.node.js",
      "dist/nodes/Aws/Comprehend/AwsComprehend.node.js",
      "dist/nodes/Aws/DynamoDB/AwsDynamoDB.node.js",
      "dist/nodes/Aws/Rekognition/AwsRekognition.node.js",
      "dist/nodes/Aws/S3/AwsS3.node.js",
      "dist/nodes/Aws/SES/AwsSes.node.js",
      "dist/nodes/Aws/SQS/AwsSqs.node.js",
      "dist/nodes/Aws/Textract/AwsTextract.node.js",
      "dist/nodes/Aws/Transcribe/AwsTranscribe.node.js",
      "dist/nodes/BambooHr/BambooHr.node.js",
      "dist/nodes/Bannerbear/Bannerbear.node.js",
      "dist/nodes/Baserow/Baserow.node.js",
      "dist/nodes/Beeminder/Beeminder.node.js",
      "dist/nodes/Bitbucket/BitbucketTrigger.node.js",
      "dist/nodes/Bitly/Bitly.node.js",
      "dist/nodes/Bitwarden/Bitwarden.node.js",
      "dist/nodes/Box/Box.node.js",
      "dist/nodes/Box/BoxTrigger.node.js",
      "dist/nodes/Brandfetch/Brandfetch.node.js",
      "dist/nodes/Bubble/Bubble.node.js",
      "dist/nodes/Cal/CalTrigger.node.js",
      "dist/nodes/Calendly/CalendlyTrigger.node.js",
      "dist/nodes/Chargebee/Chargebee.node.js",
      "dist/nodes/Chargebee/ChargebeeTrigger.node.js",
      "dist/nodes/CircleCi/CircleCi.node.js",
      "dist/nodes/Cisco/Webex/CiscoWebex.node.js",
      "dist/nodes/Cisco/Webex/CiscoWebexTrigger.node.js",
      "dist/nodes/Clearbit/Clearbit.node.js",
      "dist/nodes/ClickUp/ClickUp.node.js",
      "dist/nodes/ClickUp/ClickUpTrigger.node.js",
      "dist/nodes/Clockify/Clockify.node.js",
      "dist/nodes/Clockify/ClockifyTrigger.node.js",
      "dist/nodes/Cockpit/Cockpit.node.js",
      "dist/nodes/Coda/Coda.node.js",
      "dist/nodes/CoinGecko/CoinGecko.node.js",
      "dist/nodes/Compression/Compression.node.js",
      "dist/nodes/Contentful/Contentful.node.js",
      "dist/nodes/ConvertKit/ConvertKit.node.js",
      "dist/nodes/ConvertKit/ConvertKitTrigger.node.js",
      "dist/nodes/Copper/Copper.node.js",
      "dist/nodes/Copper/CopperTrigger.node.js",
      "dist/nodes/Cortex/Cortex.node.js",
      "dist/nodes/CrateDb/CrateDb.node.js",
      "dist/nodes/Cron/Cron.node.js",
      "dist/nodes/Crypto/Crypto.node.js",
      "dist/nodes/CustomerIo/CustomerIo.node.js",
      "dist/nodes/CustomerIo/CustomerIoTrigger.node.js",
      "dist/nodes/DateTime/DateTime.node.js",
      "dist/nodes/DeepL/DeepL.node.js",
      "dist/nodes/Demio/Demio.node.js",
      "dist/nodes/Dhl/Dhl.node.js",
      "dist/nodes/Discord/Discord.node.js",
      "dist/nodes/Discourse/Discourse.node.js",
      "dist/nodes/Disqus/Disqus.node.js",
      "dist/nodes/Drift/Drift.node.js",
      "dist/nodes/Dropbox/Dropbox.node.js",
      "dist/nodes/Dropcontact/Dropcontact.node.js",
      "dist/nodes/EditImage/EditImage.node.js",
      "dist/nodes/Egoi/Egoi.node.js",
      "dist/nodes/Elastic/Elasticsearch/Elasticsearch.node.js",
      "dist/nodes/Elastic/ElasticSecurity/ElasticSecurity.node.js",
      "dist/nodes/EmailReadImap/EmailReadImap.node.js",
      "dist/nodes/EmailSend/EmailSend.node.js",
      "dist/nodes/Emelia/Emelia.node.js",
      "dist/nodes/Emelia/EmeliaTrigger.node.js",
      "dist/nodes/ERPNext/ERPNext.node.js",
      "dist/nodes/ErrorTrigger/ErrorTrigger.node.js",
      "dist/nodes/Eventbrite/EventbriteTrigger.node.js",
      "dist/nodes/ExecuteCommand/ExecuteCommand.node.js",
      "dist/nodes/ExecuteWorkflow/ExecuteWorkflow.node.js",
      "dist/nodes/Facebook/FacebookGraphApi.node.js",
      "dist/nodes/Facebook/FacebookTrigger.node.js",
      "dist/nodes/Figma/FigmaTrigger.node.js",
      "dist/nodes/FileMaker/FileMaker.node.js",
      "dist/nodes/Flow/Flow.node.js",
      "dist/nodes/Flow/FlowTrigger.node.js",
      "dist/nodes/FormIo/FormIoTrigger.node.js",
      "dist/nodes/Formstack/FormstackTrigger.node.js",
      "dist/nodes/Freshdesk/Freshdesk.node.js",
      "dist/nodes/Freshservice/Freshservice.node.js",
      "dist/nodes/FreshworksCrm/FreshworksCrm.node.js",
      "dist/nodes/Ftp/Ftp.node.js",
      "dist/nodes/Function/Function.node.js",
      "dist/nodes/FunctionItem/FunctionItem.node.js",
      "dist/nodes/GetResponse/GetResponse.node.js",
      "dist/nodes/GetResponse/GetResponseTrigger.node.js",
      "dist/nodes/Ghost/Ghost.node.js",
      "dist/nodes/Git/Git.node.js",
      "dist/nodes/Github/Github.node.js",
      "dist/nodes/Github/GithubTrigger.node.js",
      "dist/nodes/Gitlab/Gitlab.node.js",
      "dist/nodes/Gitlab/GitlabTrigger.node.js",
      "dist/nodes/Google/Analytics/GoogleAnalytics.node.js",
      "dist/nodes/Google/BigQuery/GoogleBigQuery.node.js",
      "dist/nodes/Google/Books/GoogleBooks.node.js",
      "dist/nodes/Google/Calendar/GoogleCalendar.node.js",
      "dist/nodes/Google/Calendar/GoogleCalendarTrigger.node.js",
      "dist/nodes/Google/Chat/GoogleChat.node.js",
      "dist/nodes/Google/CloudNaturalLanguage/GoogleCloudNaturalLanguage.node.js",
      "dist/nodes/Google/Contacts/GoogleContacts.node.js",
      "dist/nodes/Google/Docs/GoogleDocs.node.js",
      "dist/nodes/Google/Drive/GoogleDrive.node.js",
      "dist/nodes/Google/Drive/GoogleDriveTrigger.node.js",
      "dist/nodes/Google/Firebase/CloudFirestore/CloudFirestore.node.js",
      "dist/nodes/Google/Firebase/RealtimeDatabase/RealtimeDatabase.node.js",
      "dist/nodes/Google/Gmail/Gmail.node.js",
      "dist/nodes/Google/GSuiteAdmin/GSuiteAdmin.node.js",
      "dist/nodes/Google/Perspective/GooglePerspective.node.js",
      "dist/nodes/Google/Sheet/GoogleSheets.node.js",
      "dist/nodes/Google/Slides/GoogleSlides.node.js",
      "dist/nodes/Google/Task/GoogleTasks.node.js",
      "dist/nodes/Google/Translate/GoogleTranslate.node.js",
      "dist/nodes/Google/YouTube/YouTube.node.js",
      "dist/nodes/Gotify/Gotify.node.js",
      "dist/nodes/GoToWebinar/GoToWebinar.node.js",
      "dist/nodes/Grafana/Grafana.node.js",
      "dist/nodes/GraphQL/GraphQL.node.js",
      "dist/nodes/Grist/Grist.node.js",
      "dist/nodes/Gumroad/GumroadTrigger.node.js",
      "dist/nodes/HackerNews/HackerNews.node.js",
      "dist/nodes/HaloPSA/HaloPSA.node.js",
      "dist/nodes/Harvest/Harvest.node.js",
      "dist/nodes/HelpScout/HelpScout.node.js",
      "dist/nodes/HelpScout/HelpScoutTrigger.node.js",
      "dist/nodes/HomeAssistant/HomeAssistant.node.js",
      "dist/nodes/HtmlExtract/HtmlExtract.node.js",
      "dist/nodes/HttpRequest/HttpRequest.node.js",
      "dist/nodes/Hubspot/Hubspot.node.js",
      "dist/nodes/Hubspot/HubspotTrigger.node.js",
      "dist/nodes/HumanticAI/HumanticAi.node.js",
      "dist/nodes/Hunter/Hunter.node.js",
      "dist/nodes/ICalendar/ICalendar.node.js",
      "dist/nodes/If/If.node.js",
      "dist/nodes/Intercom/Intercom.node.js",
      "dist/nodes/Interval/Interval.node.js",
      "dist/nodes/InvoiceNinja/InvoiceNinja.node.js",
      "dist/nodes/InvoiceNinja/InvoiceNinjaTrigger.node.js",
      "dist/nodes/ItemLists/ItemLists.node.js",
      "dist/nodes/Iterable/Iterable.node.js",
      "dist/nodes/Jenkins/Jenkins.node.js",
      "dist/nodes/Jira/Jira.node.js",
      "dist/nodes/Jira/JiraTrigger.node.js",
      "dist/nodes/JotForm/JotFormTrigger.node.js",
      "dist/nodes/Kafka/Kafka.node.js",
      "dist/nodes/Kafka/KafkaTrigger.node.js",
      "dist/nodes/Keap/Keap.node.js",
      "dist/nodes/Keap/KeapTrigger.node.js",
      "dist/nodes/Kitemaker/Kitemaker.node.js",
      "dist/nodes/KoBoToolbox/KoBoToolbox.node.js",
      "dist/nodes/KoBoToolbox/KoBoToolboxTrigger.node.js",
      "dist/nodes/Lemlist/Lemlist.node.js",
      "dist/nodes/Lemlist/LemlistTrigger.node.js",
      "dist/nodes/Line/Line.node.js",
      "dist/nodes/Linear/Linear.node.js",
      "dist/nodes/Linear/LinearTrigger.node.js",
      "dist/nodes/LingvaNex/LingvaNex.node.js",
      "dist/nodes/LinkedIn/LinkedIn.node.js",
      "dist/nodes/LocalFileTrigger/LocalFileTrigger.node.js",
      "dist/nodes/Magento/Magento2.node.js",
      "dist/nodes/Mailcheck/Mailcheck.node.js",
      "dist/nodes/Mailchimp/Mailchimp.node.js",
      "dist/nodes/Mailchimp/MailchimpTrigger.node.js",
      "dist/nodes/MailerLite/MailerLite.node.js",
      "dist/nodes/MailerLite/MailerLiteTrigger.node.js",
      "dist/nodes/Mailgun/Mailgun.node.js",
      "dist/nodes/Mailjet/Mailjet.node.js",
      "dist/nodes/Mailjet/MailjetTrigger.node.js",
      "dist/nodes/Mandrill/Mandrill.node.js",
      "dist/nodes/Markdown/Markdown.node.js",
      "dist/nodes/Marketstack/Marketstack.node.js",
      "dist/nodes/Matrix/Matrix.node.js",
      "dist/nodes/Mattermost/Mattermost.node.js",
      "dist/nodes/Mautic/Mautic.node.js",
      "dist/nodes/Mautic/MauticTrigger.node.js",
      "dist/nodes/Medium/Medium.node.js",
      "dist/nodes/Merge/Merge.node.js",
      "dist/nodes/MessageBird/MessageBird.node.js",
      "dist/nodes/Microsoft/Dynamics/MicrosoftDynamicsCrm.node.js",
      "dist/nodes/Microsoft/Excel/MicrosoftExcel.node.js",
      "dist/nodes/Microsoft/GraphSecurity/MicrosoftGraphSecurity.node.js",
      "dist/nodes/Microsoft/OneDrive/MicrosoftOneDrive.node.js",
      "dist/nodes/Microsoft/Outlook/MicrosoftOutlook.node.js",
      "dist/nodes/Microsoft/Sql/MicrosoftSql.node.js",
      "dist/nodes/Microsoft/Teams/MicrosoftTeams.node.js",
      "dist/nodes/Microsoft/ToDo/MicrosoftToDo.node.js",
      "dist/nodes/Mindee/Mindee.node.js",
      "dist/nodes/Misp/Misp.node.js",
      "dist/nodes/Mocean/Mocean.node.js",
      "dist/nodes/MondayCom/MondayCom.node.js",
      "dist/nodes/MongoDb/MongoDb.node.js",
      "dist/nodes/MonicaCrm/MonicaCrm.node.js",
      "dist/nodes/MoveBinaryData/MoveBinaryData.node.js",
      "dist/nodes/MQTT/Mqtt.node.js",
      "dist/nodes/MQTT/MqttTrigger.node.js",
      "dist/nodes/Msg91/Msg91.node.js",
      "dist/nodes/MySql/MySql.node.js",
      "dist/nodes/N8nTrainingCustomerDatastore/N8nTrainingCustomerDatastore.node.js",
      "dist/nodes/N8nTrainingCustomerMessenger/N8nTrainingCustomerMessenger.node.js",
      "dist/nodes/N8nTrigger/N8nTrigger.node.js",
      "dist/nodes/Nasa/Nasa.node.js",
      "dist/nodes/Netlify/Netlify.node.js",
      "dist/nodes/Netlify/NetlifyTrigger.node.js",
      "dist/nodes/NextCloud/NextCloud.node.js",
      "dist/nodes/NocoDB/NocoDB.node.js",
      "dist/nodes/StickyNote/StickyNote.node.js",
      "dist/nodes/NoOp/NoOp.node.js",
      "dist/nodes/Onfleet/Onfleet.node.js",
      "dist/nodes/Onfleet/OnfleetTrigger.node.js",
      "dist/nodes/Notion/Notion.node.js",
      "dist/nodes/Notion/NotionTrigger.node.js",
      "dist/nodes/Odoo/Odoo.node.js",
      "dist/nodes/OneSimpleApi/OneSimpleApi.node.js",
      "dist/nodes/OpenThesaurus/OpenThesaurus.node.js",
      "dist/nodes/OpenWeatherMap/OpenWeatherMap.node.js",
      "dist/nodes/Orbit/Orbit.node.js",
      "dist/nodes/Oura/Oura.node.js",
      "dist/nodes/Paddle/Paddle.node.js",
      "dist/nodes/PagerDuty/PagerDuty.node.js",
      "dist/nodes/PayPal/PayPal.node.js",
      "dist/nodes/PayPal/PayPalTrigger.node.js",
      "dist/nodes/Peekalink/Peekalink.node.js",
      "dist/nodes/Phantombuster/Phantombuster.node.js",
      "dist/nodes/PhilipsHue/PhilipsHue.node.js",
      "dist/nodes/Pipedrive/Pipedrive.node.js",
      "dist/nodes/Pipedrive/PipedriveTrigger.node.js",
      "dist/nodes/Plivo/Plivo.node.js",
      "dist/nodes/PostBin/PostBin.node.js",
      "dist/nodes/Postgres/Postgres.node.js",
      "dist/nodes/PostHog/PostHog.node.js",
      "dist/nodes/Postmark/PostmarkTrigger.node.js",
      "dist/nodes/ProfitWell/ProfitWell.node.js",
      "dist/nodes/Pushbullet/Pushbullet.node.js",
      "dist/nodes/Pushcut/Pushcut.node.js",
      "dist/nodes/Pushcut/PushcutTrigger.node.js",
      "dist/nodes/Pushover/Pushover.node.js",
      "dist/nodes/QuestDb/QuestDb.node.js",
      "dist/nodes/QuickBase/QuickBase.node.js",
      "dist/nodes/QuickBooks/QuickBooks.node.js",
      "dist/nodes/RabbitMQ/RabbitMQ.node.js",
      "dist/nodes/RabbitMQ/RabbitMQTrigger.node.js",
      "dist/nodes/Raindrop/Raindrop.node.js",
      "dist/nodes/ReadBinaryFile/ReadBinaryFile.node.js",
      "dist/nodes/ReadBinaryFiles/ReadBinaryFiles.node.js",
      "dist/nodes/ReadPdf/ReadPdf.node.js",
      "dist/nodes/Reddit/Reddit.node.js",
      "dist/nodes/Redis/Redis.node.js",
      "dist/nodes/Redis/RedisTrigger.node.js",
      "dist/nodes/RenameKeys/RenameKeys.node.js",
      "dist/nodes/RespondToWebhook/RespondToWebhook.node.js",
      "dist/nodes/Rocketchat/Rocketchat.node.js",
      "dist/nodes/RssFeedRead/RssFeedRead.node.js",
      "dist/nodes/Rundeck/Rundeck.node.js",
      "dist/nodes/S3/S3.node.js",
      "dist/nodes/Salesforce/Salesforce.node.js",
      "dist/nodes/Salesmate/Salesmate.node.js",
      "dist/nodes/SeaTable/SeaTable.node.js",
      "dist/nodes/SeaTable/SeaTableTrigger.node.js",
      "dist/nodes/SecurityScorecard/SecurityScorecard.node.js",
      "dist/nodes/Segment/Segment.node.js",
      "dist/nodes/SendGrid/SendGrid.node.js",
      "dist/nodes/Sendy/Sendy.node.js",
      "dist/nodes/SentryIo/SentryIo.node.js",
      "dist/nodes/ServiceNow/ServiceNow.node.js",
      "dist/nodes/Set/Set.node.js",
      "dist/nodes/Shopify/Shopify.node.js",
      "dist/nodes/Shopify/ShopifyTrigger.node.js",
      "dist/nodes/Signl4/Signl4.node.js",
      "dist/nodes/Slack/Slack.node.js",
      "dist/nodes/Sms77/Sms77.node.js",
      "dist/nodes/Snowflake/Snowflake.node.js",
      "dist/nodes/SplitInBatches/SplitInBatches.node.js",
      "dist/nodes/Splunk/Splunk.node.js",
      "dist/nodes/Spontit/Spontit.node.js",
      "dist/nodes/Spotify/Spotify.node.js",
      "dist/nodes/SpreadsheetFile/SpreadsheetFile.node.js",
      "dist/nodes/SseTrigger/SseTrigger.node.js",
      "dist/nodes/Ssh/Ssh.node.js",
      "dist/nodes/Stackby/Stackby.node.js",
      "dist/nodes/Start/Start.node.js",
      "dist/nodes/StopAndError/StopAndError.node.js",
      "dist/nodes/Storyblok/Storyblok.node.js",
      "dist/nodes/Strapi/Strapi.node.js",
      "dist/nodes/Strava/Strava.node.js",
      "dist/nodes/Strava/StravaTrigger.node.js",
      "dist/nodes/Stripe/Stripe.node.js",
      "dist/nodes/Stripe/StripeTrigger.node.js",
      "dist/nodes/Supabase/Supabase.node.js",
      "dist/nodes/SurveyMonkey/SurveyMonkeyTrigger.node.js",
      "dist/nodes/Switch/Switch.node.js",
      "dist/nodes/SyncroMSP/SyncroMsp.node.js",
      "dist/nodes/Taiga/Taiga.node.js",
      "dist/nodes/Taiga/TaigaTrigger.node.js",
      "dist/nodes/Tapfiliate/Tapfiliate.node.js",
      "dist/nodes/Telegram/Telegram.node.js",
      "dist/nodes/Telegram/TelegramTrigger.node.js",
      "dist/nodes/TheHive/TheHive.node.js",
      "dist/nodes/TheHive/TheHiveTrigger.node.js",
      "dist/nodes/TimescaleDb/TimescaleDb.node.js",
      "dist/nodes/Todoist/Todoist.node.js",
      "dist/nodes/Toggl/TogglTrigger.node.js",
      "dist/nodes/TravisCi/TravisCi.node.js",
      "dist/nodes/Trello/Trello.node.js",
      "dist/nodes/Trello/TrelloTrigger.node.js",
      "dist/nodes/Twake/Twake.node.js",
      "dist/nodes/Twilio/Twilio.node.js",
      "dist/nodes/Twist/Twist.node.js",
      "dist/nodes/Twitter/Twitter.node.js",
      "dist/nodes/Typeform/TypeformTrigger.node.js",
      "dist/nodes/UnleashedSoftware/UnleashedSoftware.node.js",
      "dist/nodes/Uplead/Uplead.node.js",
      "dist/nodes/UProc/UProc.node.js",
      "dist/nodes/UptimeRobot/UptimeRobot.node.js",
      "dist/nodes/UrlScanIo/UrlScanIo.node.js",
      "dist/nodes/Vero/Vero.node.js",
      "dist/nodes/Vonage/Vonage.node.js",
      "dist/nodes/Wait/Wait.node.js",
      "dist/nodes/Webflow/Webflow.node.js",
      "dist/nodes/Webflow/WebflowTrigger.node.js",
      "dist/nodes/Webhook/Webhook.node.js",
      "dist/nodes/Wekan/Wekan.node.js",
      "dist/nodes/Wise/Wise.node.js",
      "dist/nodes/Wise/WiseTrigger.node.js",
      "dist/nodes/WooCommerce/WooCommerce.node.js",
      "dist/nodes/WooCommerce/WooCommerceTrigger.node.js",
      "dist/nodes/Wordpress/Wordpress.node.js",
      "dist/nodes/Workable/WorkableTrigger.node.js",
      "dist/nodes/WorkflowTrigger/WorkflowTrigger.node.js",
      "dist/nodes/WriteBinaryFile/WriteBinaryFile.node.js",
      "dist/nodes/Wufoo/WufooTrigger.node.js",
      "dist/nodes/Xero/Xero.node.js",
      "dist/nodes/Xml/Xml.node.js",
      "dist/nodes/Yourls/Yourls.node.js",
      "dist/nodes/Zammad/Zammad.node.js",
      "dist/nodes/Zendesk/Zendesk.node.js",
      "dist/nodes/Zendesk/ZendeskTrigger.node.js",
      "dist/nodes/Zoho/ZohoCrm.node.js",
      "dist/nodes/Zoom/Zoom.node.js",
      "dist/nodes/Zulip/Zulip.node.js"
    ]
  },
  "devDependencies": {
    "@types/amqplib": "^0.8.2",
    "@types/aws4": "^1.5.1",
    "@types/basic-auth": "^1.1.2",
    "@types/cheerio": "^0.22.15",
    "@types/cron": "~1.7.1",
    "@types/eventsource": "^1.1.2",
    "@types/express": "^4.17.6",
    "@types/formidable": "^1.0.31",
    "@types/gm": "^1.18.2",
    "@types/imap-simple": "^4.2.0",
    "@types/jest": "^27.4.0",
    "@types/jsonwebtoken": "^8.5.2",
    "@types/lodash.set": "^4.3.6",
    "@types/mailparser": "^2.7.3",
    "@types/mime-types": "^2.1.0",
    "@types/moment-timezone": "^0.5.12",
    "@types/mongodb": "^3.5.4",
    "@types/mqtt": "^2.5.0",
    "@types/mssql": "^6.0.2",
    "@types/node": "14.17.27",
    "@types/nodemailer": "^6.4.0",
    "@types/redis": "^2.8.11",
    "@types/request-promise-native": "~1.0.15",
    "@types/showdown": "^1.9.4",
    "@types/ssh2-sftp-client": "^5.1.0",
    "@types/tmp": "^0.2.0",
    "@types/uuid": "^8.3.2",
    "@types/xml2js": "^0.4.3",
<<<<<<< HEAD
    "esbuild": "0.14.34",
    "eslint-plugin-n8n-nodes-base": "^1.0.29",
=======
    "eslint-plugin-n8n-nodes-base": "^1.0.35",
>>>>>>> db41e2b5
    "gulp": "^4.0.0",
    "jest": "^27.4.7",
    "n8n-workflow": "~0.104.0",
    "nodelinter": "^0.1.9",
    "npm-run-all": "4.1.5",
    "rimraf": "3.0.2",
    "ts-jest": "^27.1.3",
    "tslint": "^6.1.2",
    "typescript": "~4.6.0"
  },
  "dependencies": {
    "@kafkajs/confluent-schema-registry": "1.0.6",
    "@types/lossless-json": "^1.0.0",
    "@types/promise-ftp": "^1.3.4",
    "@types/snowflake-sdk": "^1.5.1",
    "amqplib": "^0.8.0",
    "aws4": "^1.8.0",
    "basic-auth": "^2.0.1",
    "change-case": "^4.1.1",
    "cheerio": "1.0.0-rc.6",
    "chokidar": "3.5.2",
    "cron": "~1.7.2",
    "eventsource": "^2.0.2",
    "fast-glob": "^3.2.5",
    "fflate": "^0.7.0",
    "formidable": "^1.2.1",
    "get-system-fonts": "^2.0.2",
    "gm": "^1.23.1",
    "iconv-lite": "^0.6.2",
    "ics": "^2.27.0",
    "imap-simple": "^4.3.0",
    "isbot": "^3.3.4",
    "iso-639-1": "^2.1.3",
    "jsonwebtoken": "^8.5.1",
    "kafkajs": "^1.14.0",
    "lodash.get": "^4.4.2",
    "lodash.set": "^4.3.2",
    "lodash.unset": "^4.5.2",
    "lossless-json": "^1.0.4",
    "mailparser": "^3.2.0",
    "moment": "~2.29.2",
    "moment-timezone": "^0.5.28",
    "mongodb": "^3.6.9",
    "mqtt": "4.2.6",
    "mssql": "^6.2.0",
    "mysql2": "~2.3.0",
    "n8n-core": "~0.122.0",
    "node-html-markdown": "^1.1.3",
    "node-ssh": "^12.0.0",
    "nodemailer": "^6.5.0",
    "pdf-parse": "^1.1.1",
    "pg": "^8.3.0",
    "pg-promise": "^10.5.8",
    "promise-ftp": "^1.3.5",
    "redis": "^3.1.1",
    "request": "^2.88.2",
    "rhea": "^1.0.11",
    "rss-parser": "^3.7.0",
    "showdown": "^2.0.3",
    "simple-git": "^3.5.0",
    "snowflake-sdk": "^1.5.3",
    "ssh2-sftp-client": "^7.0.0",
    "tmp-promise": "^3.0.2",
    "uuid": "^8.3.2",
    "vm2": "~3.9.5",
    "xlsx": "^0.17.0",
    "xml2js": "^0.4.23"
  },
  "jest": {
    "transform": {
      "^.+\\.tsx?$": "ts-jest"
    },
    "testURL": "http://localhost/",
    "testRegex": "(/__tests__/.*|(\\.|/)(test|spec))\\.(jsx?|tsx?)$",
    "testPathIgnorePatterns": [
      "/dist/",
      "/node_modules/"
    ],
    "moduleFileExtensions": [
      "ts",
      "tsx",
      "js",
      "json"
    ]
  }
}<|MERGE_RESOLUTION|>--- conflicted
+++ resolved
@@ -719,12 +719,8 @@
     "@types/tmp": "^0.2.0",
     "@types/uuid": "^8.3.2",
     "@types/xml2js": "^0.4.3",
-<<<<<<< HEAD
     "esbuild": "0.14.34",
-    "eslint-plugin-n8n-nodes-base": "^1.0.29",
-=======
     "eslint-plugin-n8n-nodes-base": "^1.0.35",
->>>>>>> db41e2b5
     "gulp": "^4.0.0",
     "jest": "^27.4.7",
     "n8n-workflow": "~0.104.0",
