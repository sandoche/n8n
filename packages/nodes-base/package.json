{
    "name": "n8n-nodes-base",
    "version": "0.28.0",
    "description": "Base nodes of n8n",
    "license": "SEE LICENSE IN LICENSE.md",
    "homepage": "https://n8n.io",
    "author": {
        "name": "Jan Oberhauser",
        "email": "jan@n8n.io"
    },
    "repository": {
        "type": "git",
        "url": "git+https://github.com/n8n-io/n8n.git"
    },
    "main": "dist/src/index",
    "types": "dist/src/index.d.ts",
    "scripts": {
        "dev": "npm run watch",
        "build": "tsc && gulp",
        "tslint": "tslint -p tsconfig.json -c tslint.json",
        "watch": "tsc --watch",
        "test": "jest"
    },
    "files": [
        "dist"
    ],
    "n8n": {
        "credentials": [
            "dist/credentials/ActiveCampaignApi.credentials.js",
            "dist/credentials/AirtableApi.credentials.js",
            "dist/credentials/Amqp.credentials.js",
            "dist/credentials/AsanaApi.credentials.js",
            "dist/credentials/Aws.credentials.js",
            "dist/credentials/ChargebeeApi.credentials.js",
            "dist/credentials/DropboxApi.credentials.js",
            "dist/credentials/GithubApi.credentials.js",
            "dist/credentials/GitlabApi.credentials.js",
            "dist/credentials/GoogleApi.credentials.js",
            "dist/credentials/HttpBasicAuth.credentials.js",
            "dist/credentials/HttpDigestAuth.credentials.js",
            "dist/credentials/HttpHeaderAuth.credentials.js",
            "dist/credentials/Imap.credentials.js",
            "dist/credentials/LinkFishApi.credentials.js",
            "dist/credentials/MailgunApi.credentials.js",
            "dist/credentials/MattermostApi.credentials.js",
            "dist/credentials/MongoDb.credentials.js",
            "dist/credentials/NextCloudApi.credentials.js",
            "dist/credentials/OpenWeatherMapApi.credentials.js",
            "dist/credentials/PipedriveApi.credentials.js",
            "dist/credentials/Postgres.credentials.js",
            "dist/credentials/Redis.credentials.js",
            "dist/credentials/SlackApi.credentials.js",
            "dist/credentials/Smtp.credentials.js",
            "dist/credentials/StripeApi.credentials.js",
            "dist/credentials/TelegramApi.credentials.js",
            "dist/credentials/TrelloApi.credentials.js",
            "dist/credentials/TwilioApi.credentials.js",
            "dist/credentials/TypeformApi.credentials.js",
            "dist/credentials/MandrillApi.credentials.js",
<<<<<<< HEAD
            "dist/credentials/FreshdeskApi.credentials.js"
=======
            "dist/credentials/TodoistApi.credentials.js"
>>>>>>> cb5eaa00
        ],
        "nodes": [
            "dist/nodes/ActiveCampaign/ActiveCampaign.node.js",
            "dist/nodes/Airtable/Airtable.node.js",
            "dist/nodes/Amqp/Amqp.node.js",
            "dist/nodes/Amqp/AmqpTrigger.node.js",
            "dist/nodes/Asana/Asana.node.js",
            "dist/nodes/Asana/AsanaTrigger.node.js",
            "dist/nodes/Aws/AwsLambda.node.js",
            "dist/nodes/Aws/AwsSns.node.js",
            "dist/nodes/Chargebee/Chargebee.node.js",
            "dist/nodes/Chargebee/ChargebeeTrigger.node.js",
            "dist/nodes/Cron.node.js",
            "dist/nodes/Dropbox/Dropbox.node.js",
            "dist/nodes/Discord/Discord.node.js",
            "dist/nodes/EditImage.node.js",
            "dist/nodes/EmailReadImap.node.js",
            "dist/nodes/EmailSend.node.js",
            "dist/nodes/ErrorTrigger.node.js",
            "dist/nodes/ExecuteCommand.node.js",
            "dist/nodes/Function.node.js",
            "dist/nodes/FunctionItem.node.js",
            "dist/nodes/Github/Github.node.js",
            "dist/nodes/Github/GithubTrigger.node.js",
            "dist/nodes/Gitlab/Gitlab.node.js",
            "dist/nodes/Gitlab/GitlabTrigger.node.js",
            "dist/nodes/Google/GoogleDrive.node.js",
            "dist/nodes/Google/GoogleSheets.node.js",
            "dist/nodes/GraphQL/GraphQL.node.js",
            "dist/nodes/HttpRequest.node.js",
            "dist/nodes/If.node.js",
            "dist/nodes/Interval.node.js",
            "dist/nodes/LinkFish/LinkFish.node.js",
            "dist/nodes/Mailgun/Mailgun.node.js",
            "dist/nodes/Mattermost/Mattermost.node.js",
            "dist/nodes/Merge.node.js",
            "dist/nodes/MoveBinaryData.node.js",
            "dist/nodes/MongoDb/MongoDb.node.js",
            "dist/nodes/NextCloud/NextCloud.node.js",
            "dist/nodes/NoOp.node.js",
            "dist/nodes/OpenWeatherMap.node.js",
            "dist/nodes/Pipedrive/Pipedrive.node.js",
            "dist/nodes/Pipedrive/PipedriveTrigger.node.js",
            "dist/nodes/Postgres/Postgres.node.js",
            "dist/nodes/ReadBinaryFile.node.js",
            "dist/nodes/ReadBinaryFiles.node.js",
            "dist/nodes/Redis/Redis.node.js",
            "dist/nodes/ReadPdf.node.js",
            "dist/nodes/RenameKeys.node.js",
            "dist/nodes/RssFeedRead.node.js",
            "dist/nodes/Set.node.js",
            "dist/nodes/SplitInBatches.node.js",
            "dist/nodes/Slack/Slack.node.js",
            "dist/nodes/SpreadsheetFile.node.js",
            "dist/nodes/Start.node.js",
            "dist/nodes/Stripe/StripeTrigger.node.js",
            "dist/nodes/Telegram/Telegram.node.js",
            "dist/nodes/Telegram/TelegramTrigger.node.js",
            "dist/nodes/Trello/Trello.node.js",
            "dist/nodes/Trello/TrelloTrigger.node.js",
            "dist/nodes/Twilio/Twilio.node.js",
            "dist/nodes/Typeform/TypeformTrigger.node.js",
            "dist/nodes/WriteBinaryFile.node.js",
            "dist/nodes/Webhook.node.js",
            "dist/nodes/Xml.node.js",
            "dist/nodes/Mandrill/Mandrill.node.js",
<<<<<<< HEAD
            "dist/nodes/Freshdesk/Freshdesk.node.js"
=======
            "dist/nodes/Todoist/Todoist.node.js"
>>>>>>> cb5eaa00
        ]
    },
    "devDependencies": {
        "@types/aws4": "^1.5.1",
        "@types/basic-auth": "^1.1.2",
        "@types/cron": "^1.6.1",
        "@types/express": "^4.16.1",
        "@types/gm": "^1.18.2",
        "@types/imap-simple": "^4.2.0",
        "@types/jest": "^24.0.18",
        "@types/lodash.set": "^4.3.6",
        "@types/mongodb": "^3.3.6",
        "@types/node": "^10.10.1",
        "@types/nodemailer": "^4.6.5",
        "@types/redis": "^2.8.11",
        "@types/request-promise-native": "^1.0.15",
        "@types/xml2js": "^0.4.3",
        "gulp": "^4.0.0",
        "jest": "^24.9.0",
        "n8n-workflow": "~0.15.0",
        "ts-jest": "^24.0.2",
        "tslint": "^5.17.0",
        "typescript": "~3.5.2"
    },
    "dependencies": {
        "aws4": "^1.8.0",
        "basic-auth": "^2.0.1",
        "cron": "^1.6.0",
        "glob-promise": "^3.4.0",
        "gm": "^1.23.1",
        "googleapis": "^42.0.0",
        "imap-simple": "^4.3.0",
        "lodash.get": "^4.4.2",
        "lodash.set": "^4.3.2",
        "lodash.unset": "^4.5.2",
        "mongodb": "^3.3.2",
        "n8n-core": "~0.14.0",
        "nodemailer": "^5.1.1",
        "pdf-parse": "^1.1.1",
        "pg-promise": "^9.0.3",
        "redis": "^2.8.0",
        "rhea": "^1.0.11",
        "rss-parser": "^3.7.0",
        "vm2": "^3.6.10",
        "xlsx": "^0.14.3",
        "xml2js": "^0.4.22"
    },
    "jest": {
        "transform": {
            "^.+\\.tsx?$": "ts-jest"
        },
        "testURL": "http://localhost/",
        "testRegex": "(/__tests__/.*|(\\.|/)(test|spec))\\.(jsx?|tsx?)$",
        "testPathIgnorePatterns": [
            "/dist/",
            "/node_modules/"
        ],
        "moduleFileExtensions": [
            "ts",
            "tsx",
            "js",
            "json"
        ]
    }
}<|MERGE_RESOLUTION|>--- conflicted
+++ resolved
@@ -57,11 +57,8 @@
             "dist/credentials/TwilioApi.credentials.js",
             "dist/credentials/TypeformApi.credentials.js",
             "dist/credentials/MandrillApi.credentials.js",
-<<<<<<< HEAD
             "dist/credentials/FreshdeskApi.credentials.js"
-=======
             "dist/credentials/TodoistApi.credentials.js"
->>>>>>> cb5eaa00
         ],
         "nodes": [
             "dist/nodes/ActiveCampaign/ActiveCampaign.node.js",
@@ -128,11 +125,8 @@
             "dist/nodes/Webhook.node.js",
             "dist/nodes/Xml.node.js",
             "dist/nodes/Mandrill/Mandrill.node.js",
-<<<<<<< HEAD
             "dist/nodes/Freshdesk/Freshdesk.node.js"
-=======
             "dist/nodes/Todoist/Todoist.node.js"
->>>>>>> cb5eaa00
         ]
     },
     "devDependencies": {
