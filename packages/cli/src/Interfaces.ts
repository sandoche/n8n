--- conflicted
+++ resolved
@@ -99,7 +99,6 @@
 }
 
 // ----------------------------------
-<<<<<<< HEAD
 //            feature config
 // ----------------------------------
 
@@ -109,18 +108,6 @@
 }
 
 // ----------------------------------
-//               settings
-// ----------------------------------
-
-export interface ISettingsDb {
-	key: string;
-	value: string | boolean | IDataObject | number;
-	loadOnStartup: boolean;
-}
-
-// ----------------------------------
-=======
->>>>>>> 698d96a6
 //               tags
 // ----------------------------------
 
