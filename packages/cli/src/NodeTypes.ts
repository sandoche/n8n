--- conflicted
+++ resolved
@@ -5,18 +5,12 @@
 	INodeTypeDescription,
 	INodeTypes,
 	IVersionedNodeType,
-<<<<<<< HEAD
-	NodeHelpers,
 	ICredentialType,
-} from 'n8n-workflow';
-import { CredentialTypes } from '@/CredentialTypes';
-import { CUSTOM_API_CALL_KEY, CUSTOM_API_CALL_NAME } from '@/constants';
-=======
 	LoadedClass,
 } from 'n8n-workflow';
 import { NodeHelpers } from 'n8n-workflow';
-import { RESPONSE_ERROR_MESSAGES } from './constants';
->>>>>>> 92c77127
+import { CredentialTypes } from '@/CredentialTypes';
+import { CUSTOM_API_CALL_KEY, CUSTOM_API_CALL_NAME, RESPONSE_ERROR_MESSAGES } from '@/constants';
 
 class NodeTypesClass implements INodeTypes {
 	constructor(private nodesAndCredentials: INodesAndCredentials) {
