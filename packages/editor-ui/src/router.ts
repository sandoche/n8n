import Vue from 'vue';

import ChangePasswordView from './views/ChangePasswordView.vue';
import ErrorView from './views/ErrorView.vue';
import ForgotMyPasswordView from './views/ForgotMyPasswordView.vue';
import MainHeader from '@/components/MainHeader/MainHeader.vue';
import MainSidebar from '@/components/MainSidebar.vue';
import NodeView from '@/views/NodeView.vue';
import ExecutionsView from '@/components/ExecutionsView/ExecutionsView.vue';
import ExecutionsLandingPage from '@/components/ExecutionsView/ExecutionsLandingPage.vue';
import ExecutionPreview from '@/components/ExecutionsView/ExecutionPreview.vue';
import SettingsView from './views/SettingsView.vue';
import SettingsPersonalView from './views/SettingsPersonalView.vue';
import SettingsUsersView from './views/SettingsUsersView.vue';
import SettingsCommunityNodesView from './views/SettingsCommunityNodesView.vue';
import SettingsLdapView from './views/SettingsLdapView.vue';
import SettingsApiView from './views/SettingsApiView.vue';
import SettingsFakeDoorView from './views/SettingsFakeDoorView.vue';
import SetupView from './views/SetupView.vue';
import SigninView from './views/SigninView.vue';
import SignupView from './views/SignupView.vue';
import Router, { Route } from 'vue-router';

import TemplatesCollectionView from '@/views/TemplatesCollectionView.vue';
import TemplatesWorkflowView from '@/views/TemplatesWorkflowView.vue';
import TemplatesSearchView from '@/views/TemplatesSearchView.vue';
import CredentialsView from '@/views/CredentialsView.vue';
import WorkflowsView from '@/views/WorkflowsView.vue';
import { IPermissions } from './Interface';
import { LOGIN_STATUS, ROLE } from './stores/userHelpers';
import { RouteConfigSingleView } from 'vue-router/types/router';
import { EnterpriseEditionFeature, VIEWS } from './constants';
import { useSettingsStore } from './stores/settings';
import { useTemplatesStore } from './stores/templates';

Vue.use(Router);

interface IRouteConfig extends RouteConfigSingleView {
	meta: {
		nodeView?: boolean;
		templatesEnabled?: boolean;
		getRedirect?: () => {name: string} | false;
		permissions: IPermissions;
		telemetry?: {
			disabled?: true;
			getProperties: (route: Route) => object;
		};
		scrollOffset?: number;
	};
}

function getTemplatesRedirect() {
	const settingsStore = useSettingsStore();
	const isTemplatesEnabled: boolean = settingsStore.isTemplatesEnabled;
	if (!isTemplatesEnabled) {
		return {name: VIEWS.NOT_FOUND};
	}

	return false;
}

const router = new Router({
	mode: 'history',
	base: import.meta.env.DEV ? '/' : window.BASE_PATH ?? '/',
	scrollBehavior(to, from, savedPosition) {
		// saved position == null means the page is NOT visited from history (back button)
		if (savedPosition === null && to.name === VIEWS.TEMPLATES && to.meta) {
			// for templates view, reset scroll position in this case
			to.meta.setScrollPosition(0);
		}
	},
	routes: [
		{
			path: '/',
			name: VIEWS.HOMEPAGE,
			meta: {
				getRedirect() {
					const startOnNewWorkflowRouteFlag = window.posthog?.isFeatureEnabled?.('start-at-wf-empty-state');
					return { name: startOnNewWorkflowRouteFlag ? VIEWS.NEW_WORKFLOW : VIEWS.WORKFLOWS };
				},
				permissions: {
					allow: {
						loginStatus: [LOGIN_STATUS.LoggedIn],
					},
				},
			},
		},
		{
			path: '/collections/:id',
			name: VIEWS.COLLECTION,
			components: {
				default: TemplatesCollectionView,
				sidebar: MainSidebar,
			},
			meta: {
				templatesEnabled: true,
				telemetry: {
					getProperties(route: Route) {
						const templatesStore = useTemplatesStore();
						return {
							collection_id: route.params.id,
							wf_template_repo_session_id: templatesStore.currentSessionId,
						};
					},
				},
				getRedirect: getTemplatesRedirect,
				permissions: {
					allow: {
						loginStatus: [LOGIN_STATUS.LoggedIn],
					},
				},
			},
		},
		{
			path: '/execution/:id',
			name: VIEWS.EXECUTION,
			components: {
				default: NodeView,
				header: MainHeader,
				sidebar: MainSidebar,
			},
			meta: {
				nodeView: true,
				permissions: {
					allow: {
						loginStatus: [LOGIN_STATUS.LoggedIn],
					},
				},
			},
		},
		{
			path: '/templates/:id',
			name: VIEWS.TEMPLATE,
			components: {
				default: TemplatesWorkflowView,
				sidebar: MainSidebar,
			},
			meta: {
				templatesEnabled: true,
				getRedirect: getTemplatesRedirect,
				telemetry: {
					getProperties(route: Route) {
						const templatesStore = useTemplatesStore();
						return {
							template_id: route.params.id,
							wf_template_repo_session_id: templatesStore.currentSessionId,
						};
					},
				},
				permissions: {
					allow: {
						loginStatus: [LOGIN_STATUS.LoggedIn],
					},
				},
			},
		},
		{
			path: '/templates/',
			name: VIEWS.TEMPLATES,
			components: {
				default: TemplatesSearchView,
				sidebar: MainSidebar,
			},
			meta: {
				templatesEnabled: true,
				getRedirect: getTemplatesRedirect,
				// Templates view remembers it's scroll position on back
				scrollOffset: 0,
				telemetry: {
					getProperties(route: Route) {
						const templatesStore = useTemplatesStore();
						return {
							wf_template_repo_session_id: templatesStore.currentSessionId,
						};
					},
				},
				setScrollPosition(pos: number) {
					this.scrollOffset = pos;
				},
				permissions: {
					allow: {
						loginStatus: [LOGIN_STATUS.LoggedIn],
					},
				},
			},
		},
		{
			path: '/credentials',
			name: VIEWS.CREDENTIALS,
			components: {
				default: CredentialsView,
				sidebar: MainSidebar,
			},
			meta: {
				permissions: {
					allow: {
						loginStatus: [LOGIN_STATUS.LoggedIn],
					},
				},
			},
		},
		{
			path: '/workflow',
			redirect: '/workflow/new',
		},
		{
			path: '/workflows',
			name: VIEWS.WORKFLOWS,
			components: {
				default: WorkflowsView,
				sidebar: MainSidebar,
			},
			meta: {
				permissions: {
					allow: {
						loginStatus: [LOGIN_STATUS.LoggedIn],
					},
				},
			},
		},
		{
			path: '/workflow/new',
			name: VIEWS.NEW_WORKFLOW,
			components: {
				default: NodeView,
				header: MainHeader,
				sidebar: MainSidebar,
			},
			meta: {
				nodeView: true,
				permissions: {
					allow: {
						loginStatus: [LOGIN_STATUS.LoggedIn],
					},
				},
			},
		},
		{
			path: '/workflow/:name',
			name: VIEWS.WORKFLOW,
			components: {
				default: NodeView,
				header: MainHeader,
				sidebar: MainSidebar,
			},
			meta: {
				nodeView: true,
				permissions: {
					allow: {
						loginStatus: [LOGIN_STATUS.LoggedIn],
					},
				},
			},
		},
		{
			path: '/workflow/:name/executions',
			name: VIEWS.EXECUTIONS,
			components: {
				default: ExecutionsView,
				header: MainHeader,
				sidebar: MainSidebar,
			},
			meta: {
				keepWorkflowAlive: true,
				permissions: {
					allow: {
						loginStatus: [LOGIN_STATUS.LoggedIn],
					},
				},
			},
			children: [
				{
					path: '',
					name: VIEWS.EXECUTION_HOME,
					components: {
						executionPreview: ExecutionsLandingPage,
					},
					meta: {
						keepWorkflowAlive: true,
						permissions: {
							allow: {
								loginStatus: [LOGIN_STATUS.LoggedIn],
							},
						},
					},
				},
				{
					path: ':executionId',
					name: VIEWS.EXECUTION_PREVIEW,
					components: {
						executionPreview: ExecutionPreview,
					},
					meta: {
						keepWorkflowAlive: true,
						permissions: {
							allow: {
								loginStatus: [LOGIN_STATUS.LoggedIn],
							},
						},
					},
				},
			],
		},
		{
			path: '/workflows/demo',
			name: VIEWS.DEMO,
			components: {
				default: NodeView,
			},
			meta: {
				permissions: {
					allow: {
						loginStatus: [LOGIN_STATUS.LoggedIn],
					},
				},
			},
		},
		{
			path: '/workflows/templates/:id',
			name: VIEWS.TEMPLATE_IMPORT,
			components: {
				default: NodeView,
				header: MainHeader,
				sidebar: MainSidebar,
			},
			meta: {
				templatesEnabled: true,
				getRedirect: getTemplatesRedirect,
				permissions: {
					allow: {
						loginStatus: [LOGIN_STATUS.LoggedIn],
					},
				},
			},
		},
		{
			path: '/signin',
			name: VIEWS.SIGNIN,
			components: {
				default: SigninView,
			},
			meta: {
				telemetry: {
					pageCategory: 'auth',
				},
				permissions: {
					allow: {
						loginStatus: [LOGIN_STATUS.LoggedOut],
					},
				},
			},
		},
		{
			path: '/signup',
			name: VIEWS.SIGNUP,
			components: {
				default: SignupView,
			},
			meta: {
				telemetry: {
					pageCategory: 'auth',
				},
				permissions: {
					allow: {
						loginStatus: [LOGIN_STATUS.LoggedOut],
					},
				},
			},
		},
		{
			path: '/setup',
			name: VIEWS.SETUP,
			components: {
				default: SetupView,
			},
			meta: {
				telemetry: {
					pageCategory: 'auth',
				},
				permissions: {
					allow: {
						role: [ROLE.Default],
					},
					deny: {
						shouldDeny: () => {
							const settingsStore = useSettingsStore();
							return settingsStore.isUserManagementEnabled === false;
						},
					},
				},
			},
		},
		{
			path: '/forgot-password',
			name: VIEWS.FORGOT_PASSWORD,
			components: {
				default: ForgotMyPasswordView,
			},
			meta: {
				telemetry: {
					pageCategory: 'auth',
				},
				permissions: {
					allow: {
						loginStatus: [LOGIN_STATUS.LoggedOut],
					},
				},
			},
		},
		{
			path: '/change-password',
			name: VIEWS.CHANGE_PASSWORD,
			components: {
				default: ChangePasswordView,
			},
			meta: {
				telemetry: {
					pageCategory: 'auth',
				},
				permissions: {
					allow: {
						loginStatus: [LOGIN_STATUS.LoggedOut],
					},
				},
			},
		},
		{
			path: '/settings',
			component: SettingsView,
			props: true,
			children: [
				{
					path: 'personal',
					name: VIEWS.PERSONAL_SETTINGS,
					components: {
						settingsView: SettingsPersonalView,
					},
					meta: {
						telemetry: {
							pageCategory: 'settings',
							getProperties(route: Route) {
								return {
									feature: 'personal',
								};
							},
						},
						permissions: {
							allow: {
								loginStatus: [LOGIN_STATUS.LoggedIn],
							},
							deny: {
								role: [ROLE.Default],
							},
						},
					},
				},
<<<<<<< HEAD
			},
		},
		{
			path: '/settings/ldap',
			name: VIEWS.LDAP_SETTINGS,
			components: {
				default: SettingsLdapView,
			},
			meta: {
				permissions: {
					allow: {
						role: [ROLE.Owner],
					},
					deny: {
						shouldDeny: () => {
							const settingsStore = useSettingsStore();
							return !settingsStore.isEnterpriseFeatureEnabled(EnterpriseEditionFeature.Ldap);
						},
					},
				},
			},
		},
		{
			path: '/settings/personal',
			name: VIEWS.PERSONAL_SETTINGS,
			components: {
				default: SettingsPersonalView,
			},
			meta: {
				telemetry: {
					pageCategory: 'settings',
					getProperties(route: Route) {
						return {
							feature: 'personal',
						};
					},
				},
				permissions: {
					allow: {
						loginStatus: [LOGIN_STATUS.LoggedIn],
					},
					deny: {
						role: [ROLE.Default],
=======
				{
					path: 'users',
					name: VIEWS.USERS_SETTINGS,
					components: {
						settingsView: SettingsUsersView,
>>>>>>> 698d96a6
					},
					meta: {
						telemetry: {
							pageCategory: 'settings',
							getProperties(route: Route) {
								return {
									feature: 'users',
								};
							},
						},
						permissions: {
							allow: {
								role: [ROLE.Default, ROLE.Owner],
							},
							deny: {
								shouldDeny: () => {
									const settingsStore = useSettingsStore();
									return settingsStore.isUserManagementEnabled === false;
								},
							},
						},
					},
				},
				{
					path: 'api',
					name: VIEWS.API_SETTINGS,
					components: {
						settingsView: SettingsApiView,
					},
					meta: {
						telemetry: {
							pageCategory: 'settings',
							getProperties(route: Route) {
								return {
									feature: 'api',
								};
							},
						},
						permissions: {
							allow: {
								loginStatus: [LOGIN_STATUS.LoggedIn],
							},
							deny: {
								shouldDeny: () => {
									const settingsStore =  useSettingsStore();
									return settingsStore.isPublicApiEnabled === false;
								},
							},
						},
					},
				},
				{
					path: 'community-nodes',
					name: VIEWS.COMMUNITY_NODES,
					components: {
						settingsView: SettingsCommunityNodesView,
					},
					meta: {
						telemetry: {
							pageCategory: 'settings',
						},
						permissions: {
							allow: {
								role: [ROLE.Default, ROLE.Owner],
							},
							deny: {
								shouldDeny: () => {
									const settingsStore = useSettingsStore();
									return settingsStore.isCommunityNodesFeatureEnabled === false;
								},
							},
						},
					},
				},
				{
					path: 'coming-soon/:featureId',
					name: VIEWS.FAKE_DOOR,
					components: {
						settingsView: SettingsFakeDoorView,
					},
					meta: {
						telemetry: {
							pageCategory: 'settings',
							getProperties(route: Route) {
								return {
									feature: route.params['featureId'],
								};
							},
						},
						permissions: {
							allow: {
								loginStatus: [LOGIN_STATUS.LoggedIn],
							},
						},
					},
				},
			],
		},
		{
			path: '*',
			name: VIEWS.NOT_FOUND,
			component: ErrorView,
			props: {
				messageKey: 'error.pageNotFound',
				errorCode: 404,
				redirectTextKey: 'error.goBack',
				redirectPage: VIEWS.HOMEPAGE,
			},
			meta: {
				nodeView: true,
				telemetry: {
					disabled: true,
				},
				permissions: {
					allow: {
						// TODO: Once custom permissions are merged, this needs to be updated with index validation
						loginStatus: [LOGIN_STATUS.LoggedIn, LOGIN_STATUS.LoggedOut],
					},
				},
			},
		},
	] as IRouteConfig[],
});

export default router;<|MERGE_RESOLUTION|>--- conflicted
+++ resolved
@@ -10,10 +10,10 @@
 import ExecutionsLandingPage from '@/components/ExecutionsView/ExecutionsLandingPage.vue';
 import ExecutionPreview from '@/components/ExecutionsView/ExecutionPreview.vue';
 import SettingsView from './views/SettingsView.vue';
+import SettingsLdapView from './views/SettingsLdapView.vue';
 import SettingsPersonalView from './views/SettingsPersonalView.vue';
 import SettingsUsersView from './views/SettingsUsersView.vue';
 import SettingsCommunityNodesView from './views/SettingsCommunityNodesView.vue';
-import SettingsLdapView from './views/SettingsLdapView.vue';
 import SettingsApiView from './views/SettingsApiView.vue';
 import SettingsFakeDoorView from './views/SettingsFakeDoorView.vue';
 import SetupView from './views/SetupView.vue';
@@ -454,57 +454,11 @@
 						},
 					},
 				},
-<<<<<<< HEAD
-			},
-		},
-		{
-			path: '/settings/ldap',
-			name: VIEWS.LDAP_SETTINGS,
-			components: {
-				default: SettingsLdapView,
-			},
-			meta: {
-				permissions: {
-					allow: {
-						role: [ROLE.Owner],
-					},
-					deny: {
-						shouldDeny: () => {
-							const settingsStore = useSettingsStore();
-							return !settingsStore.isEnterpriseFeatureEnabled(EnterpriseEditionFeature.Ldap);
-						},
-					},
-				},
-			},
-		},
-		{
-			path: '/settings/personal',
-			name: VIEWS.PERSONAL_SETTINGS,
-			components: {
-				default: SettingsPersonalView,
-			},
-			meta: {
-				telemetry: {
-					pageCategory: 'settings',
-					getProperties(route: Route) {
-						return {
-							feature: 'personal',
-						};
-					},
-				},
-				permissions: {
-					allow: {
-						loginStatus: [LOGIN_STATUS.LoggedIn],
-					},
-					deny: {
-						role: [ROLE.Default],
-=======
 				{
 					path: 'users',
 					name: VIEWS.USERS_SETTINGS,
 					components: {
 						settingsView: SettingsUsersView,
->>>>>>> 698d96a6
 					},
 					meta: {
 						telemetry: {
@@ -597,6 +551,26 @@
 						permissions: {
 							allow: {
 								loginStatus: [LOGIN_STATUS.LoggedIn],
+							},
+						},
+					},
+				},
+				{
+					path: 'ldap',
+					name: VIEWS.LDAP_SETTINGS,
+					components: {
+						default: SettingsLdapView,
+					},
+					meta: {
+						permissions: {
+							allow: {
+								role: [ROLE.Owner],
+							},
+							deny: {
+								shouldDeny: () => {
+									const settingsStore = useSettingsStore();
+									return !settingsStore.isEnterpriseFeatureEnabled(EnterpriseEditionFeature.Ldap);
+								},
 							},
 						},
 					},
