--- conflicted
+++ resolved
@@ -101,11 +101,7 @@
 	z-index: 10;
 	width: 100%;
 	height: calc(100% - 50px);
-<<<<<<< HEAD
-	background-color: var(--color-background-light);
-=======
 	background-color: var(--color-background-base);
->>>>>>> 56a7ad40
 	overflow: hidden;
 	text-align: center;
 
