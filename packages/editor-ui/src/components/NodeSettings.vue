<template>
	<div class="node-settings" @keydown.stop>
		<div :class="$style.header">
			<div class="header-side-menu">
				<NodeTitle class="node-name" :value="node.name" :nodeType="nodeType" @input="nameChanged" :readOnly="isReadOnly"></NodeTitle>
				<div
					v-if="!isReadOnly"
				>
					<NodeExecuteButton :nodeName="node.name" @execute="onNodeExecute" />
				</div>
			</div>
			<NodeTabs v-model="openPanel" :nodeType="nodeType" />
		</div>
		<div class="node-is-not-valid" v-if="node && !nodeValid">
			<n8n-text>
				{{
					$locale.baseText(
						'nodeSettings.theNodeIsNotValidAsItsTypeIsUnknown',
						{ interpolate: { nodeType: node.type } },
					)
				}}
			</n8n-text>
		</div>
		<div class="node-parameters-wrapper" v-if="node && nodeValid">
			<div v-show="openPanel === 'params'">
<<<<<<< HEAD
				<n8n-notice
					v-if="isHttpRequestNodeV2 && scopes.length > 0"
					:truncate="true"
					:content="$locale.baseText(
						'nodeSettings.scopes',
						{
							adjustToNumber: scopes.length,
							interpolate: {
								activeCredential,
								scopes: scopes.join(' '),
							},
						},
					)"
				/>
				<node-credentials
					:node="node"
					@credentialSelected="credentialSelected"
					@newHttpRequestNodeCredentialType="loadScopesNoticeData"
				/>
				<node-webhooks :node="node" :nodeType="nodeType" />
				<parameter-input-list :parameters="parametersNoneSetting" :hideDelete="true" :nodeValues="nodeValues" path="parameters" @valueChanged="valueChanged" />
=======
				<node-webhooks
					:node="node"
					:nodeType="nodeType"
				/>
				<parameter-input-list
					:parameters="parametersNoneSetting"
					:hideDelete="true"
					:nodeValues="nodeValues" path="parameters" @valueChanged="valueChanged"
				>
					<node-credentials
						:node="node"
						@credentialSelected="credentialSelected"
					/>
				</parameter-input-list>
>>>>>>> 0a221f3f
				<div v-if="parametersNoneSetting.length === 0" class="no-parameters">
					<n8n-text>
						{{ $locale.baseText('nodeSettings.thisNodeDoesNotHaveAnyParameters') }}
					</n8n-text>
				</div>
			</div>
			<div v-show="openPanel === 'settings'">
				<parameter-input-list :parameters="nodeSettings" :hideDelete="true" :nodeValues="nodeValues" path="" @valueChanged="valueChanged" />
				<parameter-input-list :parameters="parametersSetting" :nodeValues="nodeValues" path="parameters" @valueChanged="valueChanged" />
			</div>
		</div>
	</div>
</template>

<script lang="ts">
import Vue from 'vue';
import {
	INodeTypeDescription,
	INodeParameters,
	INodeProperties,
	NodeHelpers,
	NodeParameterValue,
} from 'n8n-workflow';
import {
	INodeUi,
	INodeUpdatePropertiesInformation,
	IUpdateInformation,
} from '@/Interface';

import NodeTitle from '@/components/NodeTitle.vue';
import ParameterInputFull from '@/components/ParameterInputFull.vue';
import ParameterInputList from '@/components/ParameterInputList.vue';
import NodeCredentials from '@/components/NodeCredentials.vue';
import NodeTabs from '@/components/NodeTabs.vue';
import NodeWebhooks from '@/components/NodeWebhooks.vue';
import { get, set, unset } from 'lodash';

import { externalHooks } from '@/components/mixins/externalHooks';
import { genericHelpers } from '@/components/mixins/genericHelpers';
import { nodeHelpers } from '@/components/mixins/nodeHelpers';

import mixins from 'vue-typed-mixins';
import NodeExecuteButton from './NodeExecuteButton.vue';
import { mapGetters } from 'vuex';
import { HTTP_REQUEST_NODE_TYPE } from '@/constants';

export default mixins(
	externalHooks,
	genericHelpers,
	nodeHelpers,
)
	.extend({
		name: 'NodeSettings',
		components: {
			NodeTitle,
			NodeCredentials,
			ParameterInputFull,
			ParameterInputList,
			NodeTabs,
			NodeWebhooks,
			NodeExecuteButton,
		},
		computed: {
			...mapGetters('credentials', [ 'getCredentialTypeByName' ]),
			isHttpRequestNodeV2(): boolean {
				return this.node.type === HTTP_REQUEST_NODE_TYPE && this.node.typeVersion === 2;
			},
			nodeType (): INodeTypeDescription | null {
				if (this.node) {
					return this.$store.getters.nodeType(this.node.type, this.node.typeVersion);
				}

				return null;
			},
			nodeTypeName(): string {
				if (this.nodeType) {
					const shortNodeType = this.$locale.shortNodeType(this.nodeType.name);

					return this.$locale.headerText({
						key: `headers.${shortNodeType}.displayName`,
						fallback: this.nodeType.name,
					});
				}

				return '';
			},
			nodeTypeDescription (): string {
				if (this.nodeType && this.nodeType.description) {
					const shortNodeType = this.$locale.shortNodeType(this.nodeType.name);

					return this.$locale.headerText({
						key: `headers.${shortNodeType}.description`,
						fallback: this.nodeType.description,
					});
				} else {
					return this.$locale.baseText('nodeSettings.noDescriptionFound');
				}
			},
			headerStyle (): object {
				if (!this.node) {
					return {};
				}

				return {
					'background-color': this.node.color,
				};
			},
			node (): INodeUi {
				return this.$store.getters.activeNode;
			},
			parametersSetting (): INodeProperties[] {
				return this.parameters.filter((item) => {
					return item.isNodeSetting;
				});
			},
			parametersNoneSetting (): INodeProperties[] {
				return this.parameters.filter((item) => {
					return !item.isNodeSetting;
				});
			},
			parameters (): INodeProperties[] {
				if (this.nodeType === null) {
					return [];
				}

				return this.nodeType.properties;
			},
		},
		props: {
			eventBus: {
			},
		},
		data () {
			return {
				nodeValid: true,
				nodeColor: null,
				openPanel: 'params',
				nodeValues: {
					color: '#ff0000',
					alwaysOutputData: false,
					executeOnce: false,
					notesInFlow: false,
					continueOnFail: false,
					retryOnFail: false,
					maxTries: 3,
					waitBetweenTries: 1000,
					notes: '',
					parameters: {},
				} as INodeParameters,
				activeCredential: '',
				scopes: [] as string[],

				nodeSettings: [
					{
						displayName: this.$locale.baseText('nodeSettings.notes.displayName'),
						name: 'notes',
						type: 'string',
						typeOptions: {
							rows: 5,
						},
						default: '',
						noDataExpression: true,
						description: this.$locale.baseText('nodeSettings.notes.description'),
					},
					{
						displayName: this.$locale.baseText('nodeSettings.notesInFlow.displayName'),
						name: 'notesInFlow',
						type: 'boolean',
						default: false,
						noDataExpression: true,
						description: this.$locale.baseText('nodeSettings.notesInFlow.description'),
					},
					{
						displayName: this.$locale.baseText('nodeSettings.alwaysOutputData.displayName'),
						name: 'alwaysOutputData',
						type: 'boolean',
						default: false,
						noDataExpression: true,
						description: this.$locale.baseText('nodeSettings.alwaysOutputData.description'),
					},
					{
						displayName: this.$locale.baseText('nodeSettings.executeOnce.displayName'),
						name: 'executeOnce',
						type: 'boolean',
						default: false,
						noDataExpression: true,
						description: this.$locale.baseText('nodeSettings.executeOnce.description'),
					},
					{
						displayName: this.$locale.baseText('nodeSettings.retryOnFail.displayName'),
						name: 'retryOnFail',
						type: 'boolean',
						default: false,
						noDataExpression: true,
						description: this.$locale.baseText('nodeSettings.retryOnFail.description'),
					},
					{
						displayName: this.$locale.baseText('nodeSettings.maxTries.displayName'),
						name: 'maxTries',
						type: 'number',
						typeOptions: {
							minValue: 2,
							maxValue: 5,
						},
						default: 3,
						displayOptions: {
							show: {
								retryOnFail: [
									true,
								],
							},
						},
						noDataExpression: true,
						description: this.$locale.baseText('nodeSettings.maxTries.description'),
					},
					{
						displayName: this.$locale.baseText('nodeSettings.waitBetweenTries.displayName'),
						name: 'waitBetweenTries',
						type: 'number',
						typeOptions: {
							minValue: 0,
							maxValue: 5000,
						},
						default: 1000,
						displayOptions: {
							show: {
								retryOnFail: [
									true,
								],
							},
						},
						noDataExpression: true,
						description: this.$locale.baseText('nodeSettings.waitBetweenTries.description'),
					},
					{
						displayName: this.$locale.baseText('nodeSettings.continueOnFail.displayName'),
						name: 'continueOnFail',
						type: 'boolean',
						default: false,
						noDataExpression: true,
						description: this.$locale.baseText('nodeSettings.continueOnFail.description'),
					},
				] as INodeProperties[],

			};
		},
		watch: {
			node (newNode, oldNode) {
				this.setNodeValues();
			},
		},
		methods: {
			async loadScopesNoticeData(activeCredentialType: string) {
				if (!this.isHttpRequestNodeV2) return;

				if (
					!activeCredentialType ||
					!activeCredentialType.endsWith('OAuth2Api')
				) {
					this.scopes = [];
					return;
				}

				this.activeCredential = this.getCredentialTypeByName(activeCredentialType).displayName;

				this.scopes = await this.restApi().getScopes(activeCredentialType);
			},
			onNodeExecute () {
				this.$emit('execute');
			},
			setValue (name: string, value: NodeParameterValue) {
				const nameParts = name.split('.');
				let lastNamePart: string | undefined = nameParts.pop();

				let isArray = false;
				if (lastNamePart !== undefined && lastNamePart.includes('[')) {
					// It incldues an index so we have to extract it
					const lastNameParts = lastNamePart.match(/(.*)\[(\d+)\]$/);
					if (lastNameParts) {
						nameParts.push(lastNameParts[1]);
						lastNamePart = lastNameParts[2];
						isArray = true;
					}
				}

				// Set the value via Vue.set that everything updates correctly in the UI
				if (nameParts.length === 0) {
					// Data is on top level
					if (value === null) {
						// Property should be deleted
						// @ts-ignore
						Vue.delete(this.nodeValues, lastNamePart);
					} else {
						// Value should be set
						// @ts-ignore
						Vue.set(this.nodeValues, lastNamePart, value);
					}
				} else {
					// Data is on lower level
					if (value === null) {
						// Property should be deleted
						// @ts-ignore
						let tempValue = get(this.nodeValues, nameParts.join('.')) as INodeParameters | NodeParameters[];
						Vue.delete(tempValue as object, lastNamePart as string);

						if (isArray === true && (tempValue as INodeParameters[]).length === 0) {
							// If a value from an array got delete and no values are left
							// delete also the parent
							lastNamePart = nameParts.pop();
							tempValue = get(this.nodeValues, nameParts.join('.')) as INodeParameters;
							Vue.delete(tempValue as object, lastNamePart as string);
						}
					} else {
						// Value should be set
						if (typeof value === 'object') {
							// @ts-ignore
							Vue.set(get(this.nodeValues, nameParts.join('.')), lastNamePart, JSON.parse(JSON.stringify(value)));
						} else {
							// @ts-ignore
							Vue.set(get(this.nodeValues, nameParts.join('.')), lastNamePart, value);
						}
					}
				}
			},
			credentialSelected (updateInformation: INodeUpdatePropertiesInformation) {
				// Update the values on the node
				this.$store.commit('updateNodeProperties', updateInformation);

				const node = this.$store.getters.getNodeByName(updateInformation.name);

				// Update the issues
				this.updateNodeCredentialIssues(node);

				this.$externalHooks().run('nodeSettings.credentialSelected', { updateInformation });
			},
			nameChanged(name: string) {
				// @ts-ignore
				this.valueChanged({
					value: name,
					name: 'name',
				});
			},
			valueChanged (parameterData: IUpdateInformation) {
				let newValue: NodeParameterValue;
				if (parameterData.hasOwnProperty('value')) {
					// New value is given
					newValue = parameterData.value;
				} else {
					// Get new value from nodeData where it is set already
					newValue = get(this.nodeValues, parameterData.name) as NodeParameterValue;
				}

				// Save the node name before we commit the change because
				// we need the old name to rename the node properly
				const nodeNameBefore = parameterData.node || this.node.name;
				const node = this.$store.getters.getNodeByName(nodeNameBefore);
				if (parameterData.name === 'name') {
					// Name of node changed so we have to set also the new node name as active

					// Update happens in NodeView so emit event
					const sendData = {
						value: newValue,
						oldValue: nodeNameBefore,
						name: parameterData.name,
					};
					this.$emit('valueChanged', sendData);

				} else if (parameterData.name.startsWith('parameters.')) {
					// A node parameter changed

					const nodeType = this.$store.getters.nodeType(node.type, node.typeVersion) as INodeTypeDescription | null;
					if (!nodeType) {
						return;
					}

					// Get only the parameters which are different to the defaults
					let nodeParameters = NodeHelpers.getNodeParameters(nodeType.properties, node.parameters, false, false, node);
					const oldNodeParameters = Object.assign({}, nodeParameters);

					// Copy the data because it is the data of vuex so make sure that
					// we do not edit it directly
					nodeParameters = JSON.parse(JSON.stringify(nodeParameters));

					// Remove the 'parameters.' from the beginning to just have the
					// actual parameter name
					const parameterPath = parameterData.name.split('.').slice(1).join('.');

					// Check if the path is supposed to change an array and if so get
					// the needed data like path and index
					const parameterPathArray = parameterPath.match(/(.*)\[(\d+)\]$/);

					// Apply the new value
					if (parameterData.value === undefined && parameterPathArray !== null) {
						// Delete array item
						const path = parameterPathArray[1];
						const index = parameterPathArray[2];
						const data = get(nodeParameters, path);

						if (Array.isArray(data)) {
							data.splice(parseInt(index, 10), 1);
							Vue.set(nodeParameters as object, path, data);
						}
					} else {
						if (newValue === undefined) {
							unset(nodeParameters as object, parameterPath);
						} else {
							set(nodeParameters as object, parameterPath, newValue);
						}
					}

					// Get the parameters with the now new defaults according to the
					// from the user actually defined parameters
					nodeParameters = NodeHelpers.getNodeParameters(nodeType.properties, nodeParameters as INodeParameters, true, false, node);

					for (const key of Object.keys(nodeParameters as object)) {
						if (nodeParameters && nodeParameters[key] !== null && nodeParameters[key] !== undefined) {
							this.setValue(`parameters.${key}`, nodeParameters[key] as string);
						}
					}

					// Update the data in vuex
					const updateInformation = {
						name: node.name,
						value: nodeParameters,
					};

					this.$store.commit('setNodeParameters', updateInformation);

					this.$externalHooks().run('nodeSettings.valueChanged', { parameterPath, newValue, parameters: this.parameters, oldNodeParameters });

					this.updateNodeParameterIssues(node, nodeType);
					this.updateNodeCredentialIssues(node);
				} else {
					// A property on the node itself changed

					// Update data in settings
					Vue.set(this.nodeValues, parameterData.name, newValue);

					// Update data in vuex
					const updateInformation = {
						name: node.name,
						key: parameterData.name,
						value: newValue,
					};
					this.$store.commit('setNodeValue', updateInformation);
				}
			},
			/**
			 * Sets the values of the active node in the internal settings variables
			 */
			setNodeValues () {
				if (!this.node) {
					// No node selected
					return;
				}

				if (this.nodeType !== null) {
					this.nodeValid = true;

					const foundNodeSettings = [];
					if (this.node.color) {
						foundNodeSettings.push('color');
						Vue.set(this.nodeValues, 'color', this.node.color);
					}

					if (this.node.notes) {
						foundNodeSettings.push('notes');
						Vue.set(this.nodeValues, 'notes', this.node.notes);
					}

					if (this.node.alwaysOutputData) {
						foundNodeSettings.push('alwaysOutputData');
						Vue.set(this.nodeValues, 'alwaysOutputData', this.node.alwaysOutputData);
					}

					if (this.node.executeOnce) {
						foundNodeSettings.push('executeOnce');
						Vue.set(this.nodeValues, 'executeOnce', this.node.executeOnce);
					}

					if (this.node.continueOnFail) {
						foundNodeSettings.push('continueOnFail');
						Vue.set(this.nodeValues, 'continueOnFail', this.node.continueOnFail);
					}

					if (this.node.notesInFlow) {
						foundNodeSettings.push('notesInFlow');
						Vue.set(this.nodeValues, 'notesInFlow', this.node.notesInFlow);
					}

					if (this.node.retryOnFail) {
						foundNodeSettings.push('retryOnFail');
						Vue.set(this.nodeValues, 'retryOnFail', this.node.retryOnFail);
					}

					if (this.node.maxTries) {
						foundNodeSettings.push('maxTries');
						Vue.set(this.nodeValues, 'maxTries', this.node.maxTries);
					}

					if (this.node.waitBetweenTries) {
						foundNodeSettings.push('waitBetweenTries');
						Vue.set(this.nodeValues, 'waitBetweenTries', this.node.waitBetweenTries);
					}

					// Set default node settings
					for (const nodeSetting of this.nodeSettings) {
						if (!foundNodeSettings.includes(nodeSetting.name)) {
							// Set default value
							Vue.set(this.nodeValues, nodeSetting.name, nodeSetting.default);
						}
					}

					Vue.set(this.nodeValues, 'parameters', JSON.parse(JSON.stringify(this.node.parameters)));
				} else {
					this.nodeValid = false;
				}
			},
		},
		mounted () {
			this.setNodeValues();
			if (this.eventBus) {
				(this.eventBus as Vue).$on('openSettings', () => {
					this.openPanel = 'settings';
				});
			}
		},
	});
</script>

<style lang="scss" module>
.header {
	background-color: var(--color-background-base);
}
</style>

<style lang="scss">
.node-settings {
	overflow: hidden;
	min-width: 350px;
	max-width: 350px;

	.no-parameters {
		margin-top: var(--spacing-xs);
	}

	.header-side-menu {
		padding: var(--spacing-s) var(--spacing-s) var(--spacing-s) var(--spacing-s);
		font-size: var(--font-size-l);
		display: flex;

		.node-name {
			padding-top: var(--spacing-5xs);
			flex-grow: 1;
		}
	}

	.node-is-not-valid {
		padding: 10px;
	}

	.node-parameters-wrapper {
		height: 100%;
		overflow-y: auto;
		padding: 0 20px 200px 20px;
	}
}

.parameter-content {
	font-size: 0.9em;
	margin-right: -15px;
	margin-left: -15px;
	input {
		width: calc(100% - 35px);
		padding: 5px;
	}
	select {
		width: calc(100% - 20px);
		padding: 5px;
	}

	&:before {
		display: table;
		content: " ";
		position: relative;
		box-sizing: border-box;
		clear: both;
	}
}

.parameter-wrapper {
	padding: 0 1em;
}

.color-reset-button-wrapper {
	position: relative;

}
.color-reset-button {
	position: absolute;
	right: 7px;
	top: -25px;
}

.parameter-value {
	input.expression {
		border-style: dashed;
		border-color: #ff9600;
		display: inline-block;
		position: relative;
		width: 100%;
		box-sizing:border-box;
		background-color: #793300;
	}
}

</style><|MERGE_RESOLUTION|>--- conflicted
+++ resolved
@@ -23,7 +23,6 @@
 		</div>
 		<div class="node-parameters-wrapper" v-if="node && nodeValid">
 			<div v-show="openPanel === 'params'">
-<<<<<<< HEAD
 				<n8n-notice
 					v-if="isHttpRequestNodeV2 && scopes.length > 0"
 					:truncate="true"
@@ -38,14 +37,6 @@
 						},
 					)"
 				/>
-				<node-credentials
-					:node="node"
-					@credentialSelected="credentialSelected"
-					@newHttpRequestNodeCredentialType="loadScopesNoticeData"
-				/>
-				<node-webhooks :node="node" :nodeType="nodeType" />
-				<parameter-input-list :parameters="parametersNoneSetting" :hideDelete="true" :nodeValues="nodeValues" path="parameters" @valueChanged="valueChanged" />
-=======
 				<node-webhooks
 					:node="node"
 					:nodeType="nodeType"
@@ -54,13 +45,13 @@
 					:parameters="parametersNoneSetting"
 					:hideDelete="true"
 					:nodeValues="nodeValues" path="parameters" @valueChanged="valueChanged"
+					@newHttpRequestNodeCredentialType="loadScopesNoticeData"
 				>
 					<node-credentials
 						:node="node"
 						@credentialSelected="credentialSelected"
 					/>
 				</parameter-input-list>
->>>>>>> 0a221f3f
 				<div v-if="parametersNoneSetting.length === 0" class="no-parameters">
 					<n8n-text>
 						{{ $locale.baseText('nodeSettings.thisNodeDoesNotHaveAnyParameters') }}
