<template>
	<el-dialog
		:visible="!!node"
		:before-close="close"
		:custom-class="`classic data-display-wrapper`"
		width="85%"
		append-to-body
		@opened="showDocumentHelp = true"
	>
		<div class="data-display" >
			<NodeSettings @valueChanged="valueChanged" />
			<RunData />

		</div>
		<transition name="fade">
			<div v-if="nodeType && showDocumentHelp" class="doc-help-wrapper">
						<svg id="help-logo" :href="documentationUrl" target="_blank" width="18px" height="18px" viewBox="0 0 18 18" version="1.1" xmlns="http://www.w3.org/2000/svg" xmlns:xlink="http://www.w3.org/1999/xlink">
							<title>{{ $locale.baseText('dataDisplay.nodeDocumentation') }}</title>
							<g stroke="none" stroke-width="1" fill="none" fill-rule="evenodd">
								<g transform="translate(-1127.000000, -836.000000)" fill-rule="nonzero">
									<g transform="translate(1117.000000, 825.000000)">
										<g transform="translate(10.000000, 11.000000)">
											<g transform="translate(2.250000, 2.250000)" fill="#FF6150">
												<path d="M6,11.25 L7.5,11.25 L7.5,9.75 L6,9.75 L6,11.25 M6.75,2.25 C5.09314575,2.25 3.75,3.59314575 3.75,5.25 L5.25,5.25 C5.25,4.42157288 5.92157288,3.75 6.75,3.75 C7.57842712,3.75 8.25,4.42157288 8.25,5.25 C8.25,6.75 6,6.5625 6,9 L7.5,9 C7.5,7.3125 9.75,7.125 9.75,5.25 C9.75,3.59314575 8.40685425,2.25 6.75,2.25 M1.5,0 L12,0 C12.8284271,0 13.5,0.671572875 13.5,1.5 L13.5,12 C13.5,12.8284271 12.8284271,13.5 12,13.5 L1.5,13.5 C0.671572875,13.5 0,12.8284271 0,12 L0,1.5 C0,0.671572875 0.671572875,0 1.5,0 Z"></path>
											</g>
											<rect x="0" y="0" width="18" height="18"></rect>
										</g>
									</g>
								</g>
							</g>
						</svg>

					<div class="text">
<<<<<<< HEAD
						Need help? <n8n-link size="small" :to="documentationUrl" :newWindow="true" :bold="true" @click="onDocumentationUrlClick">Open {{nodeType.displayName}} documentation</n8n-link>
=======
						{{ $locale.baseText('dataDisplay.needHelp') }} <a id="doc-hyperlink" :href="documentationUrl" target="_blank" @click="onDocumentationUrlClick">{{ $locale.baseText('dataDisplay.openDocumentationFor', { interpolate: { nodeTypeDisplayName: nodeType.displayName } }) }}</a>
>>>>>>> de971de2
					</div>
			</div>
		</transition>
	</el-dialog>
</template>

<script lang="ts">
import {
	INodeTypeDescription,
} from 'n8n-workflow';
import {
	INodeUi,
	IUpdateInformation,
} from '../Interface';

import { externalHooks } from '@/components/mixins/externalHooks';
import { nodeHelpers } from '@/components/mixins/nodeHelpers';
import { workflowHelpers } from '@/components/mixins/workflowHelpers';

import NodeSettings from '@/components/NodeSettings.vue';
import RunData from '@/components/RunData.vue';

import mixins from 'vue-typed-mixins';

export default mixins(externalHooks, nodeHelpers, workflowHelpers).extend({
	name: 'DataDisplay',
	components: {
		NodeSettings,
		RunData,
	},
	data () {
		return {
			basePath: this.$store.getters.getBaseUrl,
			showDocumentHelp: false,
		};
	},
	computed: {
		documentationUrl (): string {
			if (!this.nodeType) {
				return '';
			}

			if (this.nodeType.documentationUrl && this.nodeType.documentationUrl.startsWith('http')) {
				return this.nodeType.documentationUrl;
			}

			return 'https://docs.n8n.io/nodes/' + (this.nodeType.documentationUrl || this.nodeType.name) + '?utm_source=n8n_app&utm_medium=node_settings_modal-credential_link&utm_campaign=' + this.nodeType.name;
		},
		node (): INodeUi {
			return this.$store.getters.activeNode;
		},
		nodeType (): INodeTypeDescription | null {
			if (this.node) {
				return this.$store.getters.nodeType(this.node.type);
			}
			return null;
		},
	},
	watch: {
		node (node, oldNode) {
			if(node && !oldNode) {
				this.$externalHooks().run('dataDisplay.nodeTypeChanged', { nodeSubtitle: this.getNodeSubtitle(node, this.nodeType, this.getWorkflow()) });
				this.$telemetry.track('User opened node modal', { node_type: this.nodeType ? this.nodeType.name : '', workflow_id: this.$store.getters.workflowId });
			}
		},
	},
	methods: {
		valueChanged (parameterData: IUpdateInformation) {
			this.$emit('valueChanged', parameterData);
		},
		nodeTypeSelected (nodeTypeName: string) {
			this.$emit('nodeTypeSelected', nodeTypeName);
		},
		close () {
			this.$externalHooks().run('dataDisplay.nodeEditingFinished');
			this.showDocumentHelp = false;
			this.$store.commit('setActiveNode', null);
		},
		onDocumentationUrlClick () {
			this.$externalHooks().run('dataDisplay.onDocumentationUrlClick', { nodeType: this.nodeType, documentationUrl: this.documentationUrl });
		},
	},
});

</script>

<style lang="scss">
.data-display-wrapper {
	height: 85%;

	.el-dialog__header {
		padding: 0 !important;
	}

	.el-dialog__body {
		padding: 0 !important;
		height: 100%;
		min-height: 400px;
		overflow: hidden;
		border-radius: 8px;
	}
}

.data-display {
	background-color: #fff;
	border-radius: 8px;
	display: flex;
	height: 100%;
}

.doc-help-wrapper {
	position: absolute;
	right: 0;
	transition-delay: 2s;
	background-color: #fff;
	margin-top: 1%;
	box-sizing: border-box;
	border: 1px solid #DCDFE6;
	border-radius: 4px;
	background-color: #FFFFFF;
	box-shadow: 0 2px 7px 0 rgba(0,0,0,0.15);
	min-width: 319px;
	height: 40px;
	float: right;
	padding: 5px;
	display: flex;
	flex-direction: row;
	padding-top: 10px;
	padding-right: 12px;

	#help-logo {
		flex: 1;
	}

	.text {
		margin-left: 5px;
		flex: 9;
		font-family: "Open Sans";
		font-size: 12px;
		font-weight: 600;
		line-height: 17px;
		white-space: nowrap;
	}
}

.fade-enter-active, .fade-enter-to, .fade-leave-active {
	transition: all .75s ease;
	opacity: 1;
}

.fade-enter, .fade-leave-to /* .fade-leave-active below version 2.1.8 */ {
	opacity: 0;
}
</style><|MERGE_RESOLUTION|>--- conflicted
+++ resolved
@@ -31,11 +31,7 @@
 						</svg>
 
 					<div class="text">
-<<<<<<< HEAD
-						Need help? <n8n-link size="small" :to="documentationUrl" :newWindow="true" :bold="true" @click="onDocumentationUrlClick">Open {{nodeType.displayName}} documentation</n8n-link>
-=======
-						{{ $locale.baseText('dataDisplay.needHelp') }} <a id="doc-hyperlink" :href="documentationUrl" target="_blank" @click="onDocumentationUrlClick">{{ $locale.baseText('dataDisplay.openDocumentationFor', { interpolate: { nodeTypeDisplayName: nodeType.displayName } }) }}</a>
->>>>>>> de971de2
+						{{ $locale.baseText('dataDisplay.needHelp') }} <n8n-link size="small" :to="documentationUrl" :newWindow="true" :bold="true" @click="onDocumentationUrlClick">{{ $locale.baseText('dataDisplay.openDocumentationFor', { interpolate: { nodeTypeDisplayName: nodeType.displayName } }) }}</n8n-link>
 					</div>
 			</div>
 		</transition>
