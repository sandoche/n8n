--- conflicted
+++ resolved
@@ -6,12 +6,6 @@
 					<i class="mr-xs">
 						<font-awesome-icon icon="arrow-left" />
 					</i>
-<<<<<<< HEAD
-					<n8n-heading slot="title" size="large" :class="$style.settingsHeading" :bold="true">{{
-						$locale.baseText('settings')
-					}}</n8n-heading>
-=======
->>>>>>> c0e13c2a
 				</div>
 			</template>
 			<template #title>
@@ -151,15 +145,12 @@
 						this.$router.push({ name: VIEWS.API_SETTINGS });
 					}
 					break;
-<<<<<<< HEAD
 				case 'settings-ldap':
 					if (this.$router.currentRoute.name !== VIEWS.LDAP_SETTINGS) {
 						this.$router.push({ name: VIEWS.LDAP_SETTINGS });
 					}
 					break;
-=======
 				case 'users': // Fakedoor feature added via hooks when user management is disabled on cloud
->>>>>>> c0e13c2a
 				case 'environments':
 				case 'logging':
 					this.$router.push({ name: VIEWS.FAKE_DOOR, params: { featureId: key } }).catch(() => {});
