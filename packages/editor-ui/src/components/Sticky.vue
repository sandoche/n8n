<template>
	<div class="sticky-wrapper" :style="stickyPosition" :id="nodeId" ref="sticky">
		<div
			:class="{'sticky-default': true, 'touch-active': isTouchActive, 'is-touch-device': isTouchDevice}"
			:style="stickySize"
		>
			<div class="select-sticky-background" v-show="isSelected" />
			<div
				class="sticky-box"
				:data-name="data.name"
				:ref="data.name"
				@click.left="mouseLeftClick"
				v-touch:start="touchStart"
				v-touch:end="touchEnd"
			>
				<n8n-sticky
					:content.sync="node.parameters.content"
					:height="node.parameters.height"
					:width="node.parameters.width"
					:scale="nodeViewScale"
					:id="node.id"
					:readOnly="isReadOnly"
					:defaultText="defaultText"
					:editMode="isActive && !isReadOnly"
					:gridSize="gridSize"
					@input="onInputChange"
					@edit="onEdit"
					@resizestart="onResizeStart"
					@resize="onResize"
					@resizeend="onResizeEnd"
					@markdown-click="onMarkdownClick"
				/>
			</div>

			<div v-show="showActions" class="sticky-options no-select-on-click">
				<div v-touch:tap="deleteNode" class="option" :title="$locale.baseText('node.deleteNode')" >
					<font-awesome-icon icon="trash" />
				</div>
			</div>
		</div>
	</div>
</template>

<script lang="ts">
import Vue from 'vue';

import mixins from 'vue-typed-mixins';
import { externalHooks } from '@/components/mixins/externalHooks';
import { nodeBase } from '@/components/mixins/nodeBase';
import { nodeHelpers } from '@/components/mixins/nodeHelpers';
import { workflowHelpers } from '@/components/mixins/workflowHelpers';
import { getStyleTokenValue, isNumber, isString } from './helpers';
import { INodeUi, INodeUpdatePropertiesInformation, IUpdateInformation, XYPosition } from '@/Interface';

import {
	IDataObject,
	INodeTypeDescription,
} from 'n8n-workflow';
import { QUICKSTART_NOTE_NAME } from '@/constants';
import { mapStores } from 'pinia';
import { useUIStore } from '@/stores/ui';
import { useWorkflowsStore } from '@/stores/workflows';
import { useNDVStore } from '@/stores/ndv';
import { useNodeTypesStore } from '@/stores/nodeTypes';

export default mixins(externalHooks, nodeBase, nodeHelpers, workflowHelpers).extend({
	name: 'Sticky',
	props: {
		nodeViewScale: {
			type: Number,
		},
		gridSize: {
			type: Number,
		},
	},
	computed: {
		...mapStores(
			useNodeTypesStore,
			useNDVStore,
			useUIStore,
			useWorkflowsStore,
		),
		defaultText (): string {
			if (!this.nodeType) {
				return '';
			}
			const properties = this.nodeType.properties;
			const content = properties.find((property) => property.name === 'content');

			return content && isString(content.default) ? content.default : '';
		},
		isSelected (): boolean {
			return this.uiStore.getSelectedNodes.find((node: INodeUi) => node.name === this.data.name) !== undefined;
		},
		nodeType (): INodeTypeDescription | null {
			return this.data && this.nodeTypesStore.getNodeType(this.data.type, this.data.typeVersion);
		},
		node (): INodeUi | null { // same as this.data but reactive..
			return this.workflowsStore.getNodeByName(this.name);
		},
		position (): XYPosition {
			if (this.node) {
				return this.node.position;
			} else {
				return [0, 0];
			}
		},
		height(): number {
			return this.node && isNumber(this.node.parameters.height)? this.node.parameters.height : 0;
		},
		width(): number {
			return this.node && isNumber(this.node.parameters.width)? this.node.parameters.width : 0;
		},
		stickySize(): object {
			const returnStyles: {
				[key: string]: string | number;
			} = {
				height: this.height + 'px',
				width: this.width + 'px',
			};

			return returnStyles;
		},
		stickyPosition (): object {
			const returnStyles: {
				[key: string]: string | number;
			} = {
				left: this.position[0] + 'px',
				top: this.position[1] + 'px',
				zIndex: this.isActive ? 9999999 : -1 * Math.floor((this.height * this.width) / 1000),
			};

			return returnStyles;
		},
		showActions(): boolean {
			return !(this.hideActions || this.isReadOnly || this.workflowRunning || this.isResizing);
		},
		workflowRunning (): boolean {
			return this.uiStore.isActionActive('workflowRunning');
		},
	},
	data () {
		return {
			isResizing: false,
			isTouchActive: false,
		};
	},
	methods: {
		deleteNode () {
			Vue.nextTick(() => {
				// Wait a tick else vue causes problems because the data is gone
				this.$emit('removeNode', this.data.name);
			});
		},
		onEdit(edit: boolean) {
			if (edit && !this.isActive && this.node) {
				this.ndvStore.activeNodeName = this.node.name;
			}
			else if (this.isActive && !edit) {
				this.ndvStore.activeNodeName = null;
			}
		},
		onMarkdownClick ( link:HTMLAnchorElement, event: Event ) {
			if (link) {
				const isOnboardingNote = this.name === QUICKSTART_NOTE_NAME;
				const isWelcomeVideo = link.querySelector('img[alt="n8n quickstart video"');
				const type = isOnboardingNote && isWelcomeVideo ? 'welcome_video' : isOnboardingNote && link.getAttribute('href') === '/templates' ? 'templates' : 'other';

				this.$telemetry.track('User clicked note link', { type } );
			}
		},
		onInputChange(content: string) {
			this.setParameters({content});
		},
		onResizeStart() {
			this.isResizing = true;
			if (!this.isSelected && this.node) {
				this.$emit('nodeSelected', this.node.name, false, true);
			}
			if (this.node) {
				this.instance.destroyDraggable(this.node.id); // todo avoid destroying if possible
			}
		},
		onResize({height, width, dX, dY}:  { width: number, height: number, dX: number, dY: number }) {
			if (!this.node) {
				return;
			}
			if (dX !== 0 || dY !== 0) {
				this.setPosition([this.node.position[0] + (dX || 0), this.node.position[1] + (dY || 0)]);
			}

			this.setParameters({ height, width });
		},
		onResizeEnd() {
			this.isResizing = false;
			this.__makeInstanceDraggable(this.data);
		},
		setParameters(params: {content?: string, height?: number, width?: number}) {
			if (this.node) {
				const nodeParameters = {
					content: isString(params.content) ? params.content : this.node.parameters.content,
					height: isNumber(params.height) ? params.height : this.node.parameters.height,
					width: isNumber(params.width) ? params.width : this.node.parameters.width,
				};

<<<<<<< HEAD
				const updateInformation = {
=======
				const updateInformation: IUpdateInformation = {
>>>>>>> 4517c4a9
					key: this.node.id,
					name: this.node.name,
					value: nodeParameters,
				} as IUpdateInformation;

				this.workflowsStore.setNodeParameters(updateInformation);
			}
		},
		setPosition(position: XYPosition) {
			if (!this.node) {
				return;
			}

			const updateInformation: INodeUpdatePropertiesInformation = {
				name: this.node.name,
				properties: {
					position: { position },
				},
			};

			this.workflowsStore.updateNodeProperties(updateInformation);
		},
		touchStart () {
			if (this.isTouchDevice === true && this.isMacOs === false && this.isTouchActive === false) {
				this.isTouchActive = true;
				setTimeout(() => {
					this.isTouchActive = false;
				}, 2000);
			}
		},
	},
});

</script>

<style lang="scss" scoped>
.sticky-wrapper {
	position: absolute;

	.sticky-default {
		position: absolute;

		.sticky-box {
			width: 100%;
			height: 100%;
		}

		&.touch-active,
		&:hover {
			.sticky-options {
				display: flex;
				cursor: pointer;
			}
		}

		.sticky-options {
			display: none;
			justify-content: flex-start;
			position: absolute;
			top: -25px;
			left: -8px;
			height: 26px;
			font-size: 0.9em;
			text-align: left;
			z-index: 10;
			color: #aaa;
			text-align: center;

			.option {
				width: 28px;
				display: inline-block;

				&.touch {
					display: none;
				}

				&:hover {
					color: $color-primary;
				}
			}
		}

		&.is-touch-device .sticky-options {
			left: -25px;
			width: 150px;

			.option.touch {
				display: initial;
			}
		}
	}
}

.select-sticky-background {
	display: block;
	position: absolute;
	background-color: hsla(var(--color-foreground-base-h), var(--color-foreground-base-s), var(--color-foreground-base-l), 60%);
	border-radius: var(--border-radius-xlarge);
	overflow: hidden;
	height: calc(100% + 16px);
	width: calc(100% + 16px);
	left: -8px;
	top: -8px;
	z-index: 0;
}
</style><|MERGE_RESOLUTION|>--- conflicted
+++ resolved
@@ -203,15 +203,11 @@
 					width: isNumber(params.width) ? params.width : this.node.parameters.width,
 				};
 
-<<<<<<< HEAD
-				const updateInformation = {
-=======
 				const updateInformation: IUpdateInformation = {
->>>>>>> 4517c4a9
 					key: this.node.id,
 					name: this.node.name,
 					value: nodeParameters,
-				} as IUpdateInformation;
+				};
 
 				this.workflowsStore.setNodeParameters(updateInformation);
 			}
