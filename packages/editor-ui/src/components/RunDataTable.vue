--- conflicted
+++ resolved
@@ -152,31 +152,18 @@
 </template>
 
 <script lang="ts">
-<<<<<<< HEAD
 /* eslint-disable prefer-spread */
-
 import { INodeUi, ITableData, NDVState } from '@/Interface';
-=======
-import { INodeUi, IRootState, ITableData, NDVState } from '@/Interface';
->>>>>>> 3c9ad02c
 import { getPairedItemId } from '@/pairedItemUtils';
 import Vue, { PropType } from 'vue';
 import mixins from 'vue-typed-mixins';
 import { GenericValue, IDataObject, INodeExecutionData } from 'n8n-workflow';
-<<<<<<< HEAD
 import Draggable from './Draggable.vue';
 import { shorten } from './helpers';
 import { externalHooks } from './mixins/externalHooks';
 import { mapStores } from 'pinia';
 import { useWorkflowsStore } from '@/stores/workflows';
 import { useNDVStore } from '@/stores/ndv';
-=======
-import Draggable from '@/components/Draggable.vue';
-import { shorten } from '@/components/helpers';
-import { externalHooks } from '@/components/mixins/externalHooks';
-
-const MAX_COLUMNS_LIMIT = 40;
->>>>>>> 3c9ad02c
 
 export default mixins(externalHooks).extend({
 	name: 'run-data-table',
@@ -232,17 +219,12 @@
 		}
 	},
 	computed: {
-<<<<<<< HEAD
 		...mapStores(
 			useNDVStore,
 			useWorkflowsStore,
 		),
-		hoveringItem(): NDVState['ndv']['hoveringItem'] {
-			return this.ndvStore.hoveringItem;
-=======
 		hoveringItem(): NDVState['hoveringItem'] {
 			return this.$store.getters['ndv/hoveringItem'];
->>>>>>> 3c9ad02c
 		},
 		pairedItemMappings(): {[itemId: string]: Set<string>} {
 			return this.workflowsStore.workflowExecutionPairedItemMappings;
