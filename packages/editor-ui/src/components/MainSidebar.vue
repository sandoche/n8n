--- conflicted
+++ resolved
@@ -9,15 +9,9 @@
 			<n8n-menu default-active="workflow" @select="handleSelect" :collapse="isCollapsed">
 
 				<n8n-menu-item index="logo" class="logo-item">
-<<<<<<< HEAD
-					<a href="https://n8n.io" target="_blank">
-						<img :src="basePath + 'n8n-icon-small.png'" class="icon" alt="n8n.io"/>
-						<span class="logo-text" slot="title">BVG</span>
-=======
 					<a :href="$locale.baseText('_brand.url')" target="_blank">
 						<img :src="basePath + 'n8n-icon-small.png'" class="icon" :alt="$locale.baseText('_brand.domain')"/>
 						<span class="logo-text" slot="title">{{ $locale.baseText('_brand.domain') }}</span>
->>>>>>> 5e46cf1b
 					</a>
 				</n8n-menu-item>
 
