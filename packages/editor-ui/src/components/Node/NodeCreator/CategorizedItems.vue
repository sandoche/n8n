--- conflicted
+++ resolved
@@ -95,11 +95,8 @@
 import { WEBHOOK_NODE_TYPE, HTTP_REQUEST_NODE_TYPE, ALL_NODE_FILTER, TRIGGER_NODE_FILTER, REGULAR_NODE_FILTER, NODE_TYPE_COUNT_MAPPER } from '@/constants';
 import { matchesNodeType, matchesSelectType } from './helpers';
 import { BaseTextKey } from '@/plugins/i18n';
-<<<<<<< HEAD
 import { cloneDeep } from 'lodash';
-=======
 import { sublimeSearch } from './sortUtils';
->>>>>>> c66929f5
 
 export default mixins(externalHooks, globalLinkActions).extend({
 	name: 'CategorizedItems',
@@ -188,21 +185,14 @@
 		searchFilter(): string {
 			return this.nodeFilter.toLowerCase().trim();
 		},
-<<<<<<< HEAD
+		defaultLocale (): string {
+			return this.$store.getters.defaultLocale;
+		},
 		matchedTypeNodes(): INodeCreateElement[] {
 			const searchableNodes = this.subcategorizedNodes.length > 0 ? this.subcategorizedNodes : this.searchItems;
 
 			if(this.isAppEventSubcategory) return searchableNodes;
 			return searchableNodes.filter((el: INodeCreateElement) => matchesSelectType(el, this.selectedType));
-		},
-		filteredNodeTypes(): INodeCreateElement[] {
-			// const searchableNodes = this.subcategorizedNodes.length > 0 ? this.subcategorizedNodes : this.searchItems;
-			const filter = this.searchFilter;
-			const matchedCategorizedNodes = this.matchedTypeNodes
-				.filter((el: INodeCreateElement) => filter && matchesNodeType(el, filter));
-=======
-		defaultLocale (): string {
-			return this.$store.getters.defaultLocale;
 		},
 		filteredNodeTypes(): INodeCreateElement[] {
 			const filter = this.searchFilter;
@@ -220,7 +210,6 @@
 				returnItems = matchedCategorizedNodes.map(({item}) => item);;
 			}
 
->>>>>>> c66929f5
 
 			setTimeout(() => {
 				this.$externalHooks().run('nodeCreateList.filteredNodeTypesComputed', {
