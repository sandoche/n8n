<template>
	<div
		class="container"
		ref="mainPanelContainer"
	>
		<div class="main-panel">
			<trigger-helper-panel
				v-if="nodeCreatorStore.selectedType === TRIGGER_NODE_FILTER"
				:searchItems="searchItems"
				@nodeTypeSelected="$listeners.nodeTypeSelected"
			>
				<template #header>
					<type-selector/>
				</template>
			</trigger-helper-panel>
			<categorized-items
				v-else
				:searchItems="searchItems"
				:excludedSubcategories="[OTHER_TRIGGER_NODES_SUBCATEGORY]"
				:initialActiveCategories="[CORE_NODES_CATEGORY]"
				@nodeTypeSelected="$listeners.nodeTypeSelected"
			>
				<template #header>
					<type-selector />
				</template>
			</categorized-items>
		</div>
	</div>
</template>

<<<<<<< HEAD
<script setup lang="ts">
import { computed, watch, getCurrentInstance, onMounted, onUnmounted } from 'vue';
import { externalHooks } from '@/components/mixins/externalHooks';
=======
<script lang="ts">
import { PropType } from 'vue';
import { externalHooks } from '@/mixins/externalHooks';
import mixins from 'vue-typed-mixins';
>>>>>>> 92c77127
import TriggerHelperPanel from './TriggerHelperPanel.vue';
import { ALL_NODE_FILTER, TRIGGER_NODE_FILTER, OTHER_TRIGGER_NODES_SUBCATEGORY, CORE_NODES_CATEGORY } from '@/constants';
import CategorizedItems from './CategorizedItems.vue';
import TypeSelector from './TypeSelector.vue';
import { INodeCreateElement } from '@/Interface';
import { useWorkflowsStore } from '@/stores/workflows';
import { useNodeCreatorStore } from '@/stores/nodeCreator';

export interface Props {
	searchItems?: INodeCreateElement[];
}

withDefaults(defineProps<Props>(), {
	searchItems: () => [],
});

const instance = getCurrentInstance();
const { $externalHooks } = new externalHooks();
const { workflowId } = useWorkflowsStore();
const nodeCreatorStore = useNodeCreatorStore();

watch(() => nodeCreatorStore.selectedType, (newValue, oldValue) => {
	$externalHooks().run('nodeCreateList.selectedTypeChanged', {
		oldValue,
		newValue,
	});
	instance?.proxy.$telemetry.trackNodesPanel('nodeCreateList.selectedTypeChanged', {
		old_filter: oldValue,
		new_filter: newValue,
		workflow_id: workflowId,
	});
});

onMounted(() => {
	$externalHooks().run('nodeCreateList.mounted');
	// Make sure tabs are visible on mount
	nodeCreatorStore.setShowTabs(true);
});

onUnmounted(() => {
	nodeCreatorStore.setSelectedType(ALL_NODE_FILTER);
	$externalHooks().run('nodeCreateList.destroyed');
	instance?.proxy.$telemetry.trackNodesPanel('nodeCreateList.destroyed', { workflow_id: workflowId });
});

</script>

<style lang="scss" scoped>
.container {
	height: 100%;
}
.main-panel {
	height: 100%;
}
</style><|MERGE_RESOLUTION|>--- conflicted
+++ resolved
@@ -28,16 +28,9 @@
 	</div>
 </template>
 
-<<<<<<< HEAD
 <script setup lang="ts">
-import { computed, watch, getCurrentInstance, onMounted, onUnmounted } from 'vue';
-import { externalHooks } from '@/components/mixins/externalHooks';
-=======
-<script lang="ts">
-import { PropType } from 'vue';
+import { watch, getCurrentInstance, onMounted, onUnmounted } from 'vue';
 import { externalHooks } from '@/mixins/externalHooks';
-import mixins from 'vue-typed-mixins';
->>>>>>> 92c77127
 import TriggerHelperPanel from './TriggerHelperPanel.vue';
 import { ALL_NODE_FILTER, TRIGGER_NODE_FILTER, OTHER_TRIGGER_NODES_SUBCATEGORY, CORE_NODES_CATEGORY } from '@/constants';
 import CategorizedItems from './CategorizedItems.vue';
