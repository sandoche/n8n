--- conflicted
+++ resolved
@@ -335,12 +335,7 @@
 import { CUSTOM_API_CALL_KEY } from '@/constants';
 import { mapGetters } from 'vuex';
 import { CODE_NODE_TYPE } from '@/constants';
-<<<<<<< HEAD
-import { hasExpressionMapping, isValueExpression } from './helpers';
-import { isResourceLocatorValue } from '@/typeGuards';
-=======
 import { PropType } from 'vue';
->>>>>>> b67e41b4
 
 export default mixins(
 	externalHooks,
