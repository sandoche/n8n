--- conflicted
+++ resolved
@@ -12,22 +12,16 @@
 
 <script lang="ts">
 import mixins from 'vue-typed-mixins';
-import { mapGetters } from 'vuex';
 import { pushConnection } from '@/components/mixins/pushConnection';
 import WorkflowDetails from '@/components/MainHeader/WorkflowDetails.vue';
 import ExecutionDetails from '@/components/MainHeader/ExecutionDetails/ExecutionDetails.vue';
-<<<<<<< HEAD
-import { STICKY_NODE_TYPE, VIEWS } from '@/constants';
-import { INodeUi } from '@/Interface';
-import { mapStores } from 'pinia';
-import { useUIStore } from '@/stores/ui';
-=======
 import TabBar from '@/components/MainHeader/TabBar.vue';
 import { MAIN_HEADER_TABS, PLACEHOLDER_EMPTY_WORKFLOW_ID, STICKY_NODE_TYPE, VIEWS } from '@/constants';
 import { IExecutionsSummary, INodeUi, ITabBarItem } from '@/Interface';
 import { workflowHelpers } from '../mixins/workflowHelpers';
 import { Route } from 'vue-router';
->>>>>>> d1b4d428
+import { mapStores } from 'pinia';
+import { useUIStore } from '@/stores/ui';
 
 export default mixins(
 	pushConnection,
@@ -47,19 +41,13 @@
 			};
 		},
 		computed: {
-<<<<<<< HEAD
 			...mapStores(useUIStore),
-=======
-			...mapGetters('ui', [
-				'sidebarMenuCollapsed',
-			]),
 			tabBarItems(): ITabBarItem[] {
 				return [
 					{ value: MAIN_HEADER_TABS.WORKFLOW, label: this.$locale.baseText('generic.workflow') },
 					{ value: MAIN_HEADER_TABS.EXECUTIONS, label: this.$locale.baseText('generic.executions') },
 				];
 			},
->>>>>>> d1b4d428
 			isExecutionPage (): boolean {
 				return this.$route.name === VIEWS.EXECUTION;
 			},
