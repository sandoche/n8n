--- conflicted
+++ resolved
@@ -415,16 +415,10 @@
 					nodes,
 					pinData: this.workflowsStore.getPinData,
 					connections: workflowConnections,
-<<<<<<< HEAD
-					active: this.workflowsStore.isWorkflowActive,
-					settings: this.workflowsStore.workflowSettings,
-					tags: this.workflowsStore.workflowTags,
-=======
 					active: this.$store.getters.isActive,
 					settings: this.$store.getters.workflowSettings,
 					tags: this.$store.getters.workflowTags,
 					hash: this.$store.getters.workflowHash,
->>>>>>> 7563d450
 				};
 
 				const workflowId = this.workflowsStore.workflowId;
@@ -695,7 +689,7 @@
 				}
 
 				const workflow = await this.restApi().updateWorkflow(workflowId, data);
-				this.$store.commit('setWorkflowHash', workflow.hash);
+				this.workflowsStore.setWorkflowHash(workflow.hash || '');
 
 				if (isCurrentWorkflow) {
 					this.workflowsStore.setActive(!!workflow.active);
@@ -730,10 +724,10 @@
 						workflowDataRequest.tags = tags;
 					}
 
-					workflowDataRequest.hash = this.$store.getters.workflowHash;
+					workflowDataRequest.hash = this.workflowsStore.workflowHash;
 
 					const workflowData = await this.restApi().updateWorkflow(currentWorkflow, workflowDataRequest);
-					this.$store.commit('setWorkflowHash', workflowData.hash);
+					this.workflowsStore.setWorkflowHash(workflowData.hash || '');
 
 					if (name) {
 						this.workflowsStore.setWorkflowName({newName: workflowData.name, setStateDirty:  false});
@@ -799,12 +793,8 @@
 					}
 					const workflowData = await this.restApi().createNewWorkflow(workflowDataRequest);
 
-<<<<<<< HEAD
 					this.workflowsStore.addWorkflow(workflowData);
-=======
-					this.$store.commit('addWorkflow', workflowData);
-					this.$store.commit('setWorkflowHash', workflowData.hash);
->>>>>>> 7563d450
+					this.workflowsStore.setWorkflowHash(workflowData.hash || '');
 
 					if (openInNewWindow) {
 						const routeData = this.$router.resolve({name: VIEWS.WORKFLOW, params: {name: workflowData.id}});
