--- conflicted
+++ resolved
@@ -37,11 +37,8 @@
 	NodeParameterValueType,
 } from 'n8n-workflow';
 import { FAKE_DOOR_FEATURES } from './constants';
-<<<<<<< HEAD
 import { SignInType } from './constants';
-=======
 import {ICredentialsDb} from "n8n";
->>>>>>> c0e13c2a
 
 export * from 'n8n-design-system/src/types';
 
