--- conflicted
+++ resolved
@@ -16,10 +16,6 @@
 import { VIEWS } from '@/constants';
 import { mapStores } from 'pinia';
 import { useUIStore } from '@/stores/ui';
-<<<<<<< HEAD
-import { value } from 'jsonpath';
-=======
->>>>>>> 4517c4a9
 import { useUsersStore } from '@/stores/users';
 
 export default mixins(
@@ -125,13 +121,7 @@
 
 			try {
 				this.loading = true;
-<<<<<<< HEAD
-				const inviterId = this.$route.query.inviterId.toString();
-				const inviteeId = this.$route.query.inviteeId.toString();
-				await this.usersStore.signup({...values, inviterId, inviteeId} as { inviteeId: string; inviterId: string; firstName: string; lastName: string; password: string;});
-=======
 				await this.usersStore.signup({...values, inviterId: this.inviterId,  inviteeId: this.inviteeId} as { inviteeId: string; inviterId: string; firstName: string; lastName: string; password: string;});
->>>>>>> 4517c4a9
 
 				if (values.agree === true) {
 					try {
