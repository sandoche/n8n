--- conflicted
+++ resolved
@@ -376,13 +376,10 @@
 				pullConnActiveNodeName: null as string | null,
 				pullConnActive: false,
 				dropPrevented: false,
-<<<<<<< HEAD
+				renamingActive: false,
 				isResizing: false,
 				isStickyInEditMode: false,
 				shouldPreventScrolling: false,
-=======
-				renamingActive: false,
->>>>>>> 50868c2a
 			};
 		},
 		beforeDestroy () {
