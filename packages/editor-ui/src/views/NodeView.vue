--- conflicted
+++ resolved
@@ -153,35 +153,19 @@
 	WEBHOOK_NODE_TYPE,
 	TRIGGER_NODE_FILTER, EnterpriseEditionFeature,
 } from '@/constants';
-<<<<<<< HEAD
-import { copyPaste } from '@/components/mixins/copyPaste';
-import { externalHooks } from '@/components/mixins/externalHooks';
-import { genericHelpers } from '@/components/mixins/genericHelpers';
-import { mouseSelect } from '@/components/mixins/mouseSelect';
-import { moveNodeWorkflow } from '@/components/mixins/moveNodeWorkflow';
-import { restApi } from '@/components/mixins/restApi';
-import useGlobalLinkActions from '@/components/composables/useGlobalLinkActions';
-import { showMessage } from '@/components/mixins/showMessage';
-import { titleChange } from '@/components/mixins/titleChange';
-import { newVersions } from '@/components/mixins/newVersions';
-
-import { workflowHelpers } from '@/components/mixins/workflowHelpers';
-import { workflowRun } from '@/components/mixins/workflowRun';
-=======
 import { copyPaste } from '@/mixins/copyPaste';
 import { externalHooks } from '@/mixins/externalHooks';
 import { genericHelpers } from '@/mixins/genericHelpers';
 import { mouseSelect } from '@/mixins/mouseSelect';
 import { moveNodeWorkflow } from '@/mixins/moveNodeWorkflow';
 import { restApi } from '@/mixins/restApi';
-import { globalLinkActions } from '@/mixins/globalLinkActions';
+import useGlobalLinkActions from '@/components/composables/useGlobalLinkActions';
 import { showMessage } from '@/mixins/showMessage';
 import { titleChange } from '@/mixins/titleChange';
 import { newVersions } from '@/mixins/newVersions';
 
 import { workflowHelpers } from '@/mixins/workflowHelpers';
 import { workflowRun } from '@/mixins/workflowRun';
->>>>>>> 92c77127
 
 import NodeDetailsView from '@/components/NodeDetailsView.vue';
 import Node from '@/components/Node.vue';
@@ -418,12 +402,9 @@
 				useTemplatesStore,
 				useUIStore,
 				useWorkflowsStore,
-<<<<<<< HEAD
 				useUsersStore,
 				useNodeCreatorStore,
-=======
 				useWorkflowsEEStore,
->>>>>>> 92c77127
 			),
 			nativelyNumberSuffixedDefaults(): string[] {
 				return this.rootStore.nativelyNumberSuffixedDefaults;
@@ -702,13 +683,7 @@
 				this.nodeCreatorStore.setSelectedType(TRIGGER_NODE_FILTER);
 				this.nodeCreatorStore.setShowScrim(true);
 				this.onToggleNodeCreator({ source, createNodeActive: true });
-<<<<<<< HEAD
 				this.$nextTick(() => this.nodeCreatorStore.setShowTabs(false));
-=======
-				this.$nextTick(() => {
-					this.nodeCreatorStore.showTabs = false;
-				});
->>>>>>> 92c77127
 			},
 			async openExecution(executionId: string) {
 				this.startLoading();
@@ -1519,26 +1494,17 @@
 				if (nodeTypeNames) {
 					const mousePosition = this.getMousePositionWithinNodeView(event);
 
-<<<<<<< HEAD
 					const nodesToAdd = nodeTypeNames.map((nodeTypeName: string, index: number) => {
 
 						return {
 							nodeTypeName,
 							position: [
 								// If adding more than one node, offset the X position
-								(mousePosition[0] - CanvasHelpers.NODE_SIZE / 2) + (CanvasHelpers.NODE_SIZE * (index * 2)),
-								mousePosition[1] - CanvasHelpers.NODE_SIZE / 2,
+								(mousePosition[0] - NodeViewUtils.NODE_SIZE / 2) + (NodeViewUtils.NODE_SIZE * (index * 2)),
+								mousePosition[1] - NodeViewUtils.NODE_SIZE / 2,
 							] as XYPosition,
 							dragAndDrop: true,
 						};
-=======
-					this.addNode(nodeTypeName, {
-						position: [
-							mousePosition[0] - NodeViewUtils.NODE_SIZE / 2,
-							mousePosition[1] - NodeViewUtils.NODE_SIZE / 2,
-						],
-						dragAndDrop: true,
->>>>>>> 92c77127
 					});
 
 					this.onAddNode(nodesToAdd, true);
@@ -1710,12 +1676,7 @@
 						}
 
 						// If a node is active then add the new node directly after the current one
-<<<<<<< HEAD
-						newNodeData.position = CanvasHelpers.getNewNodePosition(
-=======
-						// newNodeData.position = [activeNode.position[0], activeNode.position[1] + 60];
 						newNodeData.position = NodeViewUtils.getNewNodePosition(
->>>>>>> 92c77127
 							this.nodes,
 							[lastSelectedNode.position[0] + NodeViewUtils.PUSH_NODES_OFFSET, lastSelectedNode.position[1] + yOffset],
 							[100, 0],
@@ -3310,7 +3271,7 @@
 
 								// Position the added node to the right side of the previsouly added one
 								lastAddedNode.position = [
-									previouslyAddedNode.position[0] + (CanvasHelpers.NODE_SIZE * 2),
+									previouslyAddedNode.position[0] + (NodeViewUtils.NODE_SIZE * 2),
 									previouslyAddedNode.position[1],
 								];
 								actionWatcher();
