<template>
<div :class="$style['content']">
	<div
		class="node-view-root"
		id="node-view-root"
	 	@dragover="onDragOver"
	 	@drop="onDrop"
	>
		<div
			class="node-view-wrapper"
			:class="workflowClasses"
			@touchstart="mouseDown"
			@touchend="mouseUp"
			@touchmove="mouseMoveNodeWorkflow"
			@mousedown="mouseDown"
			v-touch:tap="touchTap"
			@mouseup="mouseUp"
			@wheel="wheelScroll"
		>
			<div id="node-view-background" class="node-view-background" :style="backgroundStyle" />
			<div
				id="node-view"
				class="node-view"
				:style="workflowStyle"
				ref="nodeView"
			>
				<canvas-add-button
					:style="canvasAddButtonStyle"
					@click="showTriggerCreator('trigger_placeholder_button')"
					v-show="showCanvasAddButton"
					:showTooltip="!containsTrigger && showTriggerMissingTooltip"
					:position="canvasAddButtonPosition"
					@hook:mounted="setRecenteredCanvasAddButtonPosition"
				/>
				<div v-for="nodeData in nodes" :key="nodeData.id">
					<node
						v-if="nodeData.type !== STICKY_NODE_TYPE"
						@duplicateNode="duplicateNode"
						@deselectAllNodes="deselectAllNodes"
						@deselectNode="nodeDeselectedByName"
						@nodeSelected="nodeSelectedByName"
						@removeNode="removeNode"
						@runWorkflow="onRunNode"
						@moved="onNodeMoved"
						@run="onNodeRun"
						:key="`${nodeData.id}_node`"
						:name="nodeData.name"
						:isReadOnly="isReadOnly"
						:instance="instance"
						:isActive="!!activeNode && activeNode.name === nodeData.name"
						:hideActions="pullConnActive"
					>
						<span
							slot="custom-tooltip"
							v-text="$locale.baseText('nodeView.placeholderNode.addTriggerNodeBeforeExecuting')"
						/>
					</node>
					<sticky
						v-else
						@deselectAllNodes="deselectAllNodes"
						@deselectNode="nodeDeselectedByName"
						@nodeSelected="nodeSelectedByName"
						@removeNode="removeNode"
						:key="`${nodeData.id}_sticky`"
						:name="nodeData.name"
						:isReadOnly="isReadOnly"
						:instance="instance"
						:isActive="!!activeNode && activeNode.name === nodeData.name"
						:nodeViewScale="nodeViewScale"
						:gridSize="GRID_SIZE"
						:hideActions="pullConnActive"
					/>
				</div>
			</div>
		</div>
		<node-details-view
			:readOnly="isReadOnly"
			:renaming="renamingActive"
			@valueChanged="valueChanged"
		/>
		<node-creation
			v-if="!isReadOnly"
			:create-node-active="createNodeActive"
			:node-view-scale="nodeViewScale"
			@toggleNodeCreator="onToggleNodeCreator"
			@addNode="onAddNode"
		/>
		<div
			:class="{ 'zoom-menu': true, 'regular-zoom-menu': !isDemo, 'demo-zoom-menu': isDemo, expanded: !uiStore.sidebarMenuCollapsed }">
			<n8n-icon-button @click="zoomToFit" type="tertiary" size="large" :title="$locale.baseText('nodeView.zoomToFit')"
				icon="expand" />
			<n8n-icon-button @click="zoomIn" type="tertiary" size="large" :title="$locale.baseText('nodeView.zoomIn')"
				icon="search-plus" />
			<n8n-icon-button @click="zoomOut" type="tertiary" size="large" :title="$locale.baseText('nodeView.zoomOut')"
				icon="search-minus" />
			<n8n-icon-button v-if="nodeViewScale !== 1 && !isDemo" @click="resetZoom" type="tertiary" size="large"
				:title="$locale.baseText('nodeView.resetZoom')" icon="undo" />
		</div>
		<div
			class="workflow-execute-wrapper" v-if="!isReadOnly"
		>
			<span
				@mouseenter="showTriggerMissingToltip(true)"
				@mouseleave="showTriggerMissingToltip(false)"
				@click="onRunContainerClick"
			>
				<n8n-button
					@click.stop="onRunWorkflow"
					:loading="workflowRunning"
					:label="runButtonText"
					:title="$locale.baseText('nodeView.executesTheWorkflowFromATriggerNode')"
					size="large"
					icon="play-circle"
					type="primary"
					:disabled="isExecutionDisabled"
				/>
			</span>

			<n8n-icon-button v-if="workflowRunning === true && !executionWaitingForWebhook" icon="stop" size="large"
				class="stop-execution" type="secondary" :title="stopExecutionInProgress
					? $locale.baseText('nodeView.stoppingCurrentExecution')
					: $locale.baseText('nodeView.stopCurrentExecution')
				" :loading="stopExecutionInProgress" @click.stop="stopExecution()" />

			<n8n-icon-button v-if="workflowRunning === true && executionWaitingForWebhook === true" class="stop-execution"
				icon="stop" size="large" :title="$locale.baseText('nodeView.stopWaitingForWebhookCall')" type="secondary"
				@click.stop="stopWaitingForWebhook()" />

			<n8n-icon-button v-if="!isReadOnly && workflowExecution && !workflowRunning && !allTriggersDisabled"
				:title="$locale.baseText('nodeView.deletesTheCurrentExecutionData')" icon="trash" size="large"
				@click.stop="clearExecutionData()" />
		</div>
	</div>
</div>
</template>

<script lang="ts">
import Vue from 'vue';
import {
	Connection, Endpoint, N8nPlusEndpoint,
} from 'jsplumb';
import type { MessageBoxInputData } from 'element-ui/types/message-box';
import { jsPlumb, OnConnectionBindInfo } from 'jsplumb';
import once from 'lodash/once';

import {
	FIRST_ONBOARDING_PROMPT_TIMEOUT,
	MAIN_HEADER_TABS,
	MODAL_CANCEL,
	MODAL_CLOSE,
	MODAL_CONFIRMED,
	NODE_OUTPUT_DEFAULT_KEY,
	ONBOARDING_CALL_SIGNUP_MODAL_KEY,
	ONBOARDING_PROMPT_TIMEBOX,
	PLACEHOLDER_EMPTY_WORKFLOW_ID,
	QUICKSTART_NOTE_NAME,
	START_NODE_TYPE,
	STICKY_NODE_TYPE,
	VIEWS,
	WEBHOOK_NODE_TYPE,
	TRIGGER_NODE_FILTER,
} from '@/constants';
import { copyPaste } from '@/components/mixins/copyPaste';
import { externalHooks } from '@/components/mixins/externalHooks';
import { genericHelpers } from '@/components/mixins/genericHelpers';
import { mouseSelect } from '@/components/mixins/mouseSelect';
import { moveNodeWorkflow } from '@/components/mixins/moveNodeWorkflow';
import { restApi } from '@/components/mixins/restApi';
import { globalLinkActions } from '@/components/mixins/globalLinkActions';
import { showMessage } from '@/components/mixins/showMessage';
import { titleChange } from '@/components/mixins/titleChange';
import { newVersions } from '@/components/mixins/newVersions';

import { workflowHelpers } from '@/components/mixins/workflowHelpers';
import { workflowRun } from '@/components/mixins/workflowRun';

import NodeDetailsView from '@/components/NodeDetailsView.vue';
import Node from '@/components/Node.vue';
import NodeSettings from '@/components/NodeSettings.vue';
import Sticky from '@/components/Sticky.vue';
import CanvasAddButton from './CanvasAddButton.vue';

import * as CanvasHelpers from './canvasHelpers';

import mixins from 'vue-typed-mixins';
import { v4 as uuid } from 'uuid';
import {
	deepCopy,
	IConnection,
	IConnections,
	IDataObject,
	INode,
	INodeConnections,
	INodeCredentialsDetails,
	INodeIssues,
	INodeTypeDescription,
	INodeTypeNameVersion,
	IPinData,
	IRun,
	ITaskData,
	ITelemetryTrackProperties,
	IWorkflowBase,
	NodeHelpers,
	TelemetryHelpers,
	Workflow,
} from 'n8n-workflow';
import {
	ICredentialsResponse,
	IExecutionResponse,
	IWorkflowDb,
	IWorkflowData,
	INodeUi,
	IUpdateInformation,
	IWorkflowDataUpdate,
	XYPosition,
	IPushDataExecutionFinished,
	ITag,
	INewWorkflowData,
	IWorkflowTemplate,
	IExecutionsSummary,
	IWorkflowToShare,
	IUser,
	INodeUpdatePropertiesInformation,
} from '@/Interface';
import { mapGetters } from 'vuex';

import '../plugins/N8nCustomConnectorType';
import '../plugins/PlusEndpointType';
import { getAccountAge } from '@/modules/userHelpers';
import { dataPinningEventBus } from "@/event-bus/data-pinning-event-bus";
import { debounceHelper } from '@/components/mixins/debounce';
import { mapStores } from 'pinia';
import { useUIStore } from '@/stores/ui';
import { useSettingsStore } from '@/stores/settings';
import { useUsersStore } from '@/stores/users';
import { getNodeViewTab } from '@/components/helpers';
import { Route } from 'vue-router';
import { useWorkflowsStore } from '@/stores/workflows';
import { useRootStore } from '@/stores/n8nRootStore';
import { useNDVStore } from '@/stores/ndv';
import { useTemplatesStore } from '@/stores/templates';
import { useNodeTypesStore } from '@/stores/nodeTypes';

interface AddNodeOptions {
	position?: XYPosition;
	dragAndDrop?: boolean;
}


export default mixins(
	copyPaste,
	externalHooks,
	genericHelpers,
	mouseSelect,
	moveNodeWorkflow,
	restApi,
	showMessage,
	titleChange,
	workflowHelpers,
	workflowRun,
	newVersions,
	globalLinkActions,
	debounceHelper,
)
	.extend({
		name: 'NodeView',
		components: {
			NodeDetailsView,
			Node,
			NodeCreator: () => import('@/components/Node/NodeCreator/NodeCreator.vue'),
			NodeSettings,
			Sticky,
			CanvasAddButton,
			NodeCreation: () => import('@/components/Node/NodeCreation.vue'),
		},
		errorCaptured: (err, vm, info) => {
			console.error('errorCaptured'); // eslint-disable-line no-console
			console.error(err); // eslint-disable-line no-console
		},
		watch: {
			// Listen to route changes and load the workflow accordingly
			'$route' (to: Route, from: Route) {
				const currentTab = getNodeViewTab(to);
				const nodeViewNotInitialized = !this.uiStore.nodeViewInitialized;
				let workflowChanged =
					from.params.name !== to.params.name &&
					// Both 'new' and __EMPTY__ are new workflow names, so ignore them when detecting if wf changed
					!(from.params.name === 'new' && this.currentWorkflow === PLACEHOLDER_EMPTY_WORKFLOW_ID) &&
					// Also ignore if workflow id changes when saving new workflow
					to.params.action !== 'workflowSave';
				const isOpeningTemplate = to.name === VIEWS.TEMPLATE_IMPORT;

				// When entering this tab:
				if (currentTab === MAIN_HEADER_TABS.WORKFLOW || isOpeningTemplate) {
					if (workflowChanged || nodeViewNotInitialized || isOpeningTemplate) {
						this.startLoading();
						if (nodeViewNotInitialized) {
							const previousDirtyState = this.uiStore.stateIsDirty;
							this.resetWorkspace();
							this.uiStore.stateIsDirty = previousDirtyState;
						}
						this.initView().then(() => {
							this.stopLoading();
							if (this.blankRedirect) {
								this.blankRedirect = false;
							}
						});
					}
				}
				// Also, when landing on executions tab, check if workflow data is changed
				if (currentTab === MAIN_HEADER_TABS.EXECUTIONS) {
					workflowChanged = from.params.name !== to.params.name && !(to.params.name === 'new' && from.params.name === undefined);
					if (workflowChanged) {
						// This will trigger node view to update next time workflow tab is opened
						this.uiStore.nodeViewInitialized = false;
					}
				}
			},
			activeNode () {
				// When a node gets set as active deactivate the create-menu
				this.createNodeActive = false;
			},
			containsTrigger(containsTrigger) {
				// Re-center CanvasAddButton if there's no triggers
				if (containsTrigger === false) this.setRecenteredCanvasAddButtonPosition(this.getNodeViewOffsetPosition);
				else this.tryToAddWelcomeSticky();
			},
		},
		async beforeRouteLeave(to, from, next) {
			const nextTab = getNodeViewTab(to);
			// Only react if leaving workflow tab and going to a separate page
			if (!nextTab) {
				// Skip check if in the middle of template import
				if (from.name === VIEWS.TEMPLATE_IMPORT) {
					next();
					return;
				}

				const result = this.uiStore.stateIsDirty;
				if (result) {
					const confirmModal = await this.confirmModal(
						this.$locale.baseText('generic.unsavedWork.confirmMessage.message'),
						this.$locale.baseText('generic.unsavedWork.confirmMessage.headline'),
						'warning',
						this.$locale.baseText('generic.unsavedWork.confirmMessage.confirmButtonText'),
						this.$locale.baseText('generic.unsavedWork.confirmMessage.cancelButtonText'),
						true,
					);

					if (confirmModal === MODAL_CONFIRMED) {
						const saved = await this.saveCurrentWorkflow({}, false);
						if (saved) this.settingsStore.fetchPromptsData();
						this.uiStore.stateIsDirty = false;
						next();
					} else if (confirmModal === MODAL_CANCEL) {
						this.uiStore.stateIsDirty = false;
						next();
					} else if (confirmModal === MODAL_CLOSE) {
						next(false);
					}
				} else {
					next();
				}
			} else {
				next();
			}
		},
		computed: {
			...mapStores(
				useNodeTypesStore,
				useNDVStore,
				useRootStore,
				useSettingsStore,
				useTemplatesStore,
				useUIStore,
				useUsersStore,
				useWorkflowsStore,
			),
			nativelyNumberSuffixedDefaults(): string[] {
				return this.rootStore.nativelyNumberSuffixedDefaults;
			},
			currentUser(): IUser {
				return this.usersStore.currentUser || {} as IUser;
			},
			defaultLocale(): string {
				return this.rootStore.defaultLocale;
			},
			isEnglishLocale(): boolean {
				return this.defaultLocale === 'en';
			},
			activeNode(): INodeUi | null {
				return this.ndvStore.activeNode;
			},
			executionWaitingForWebhook(): boolean {
				return this.workflowsStore.executionWaitingForWebhook;
			},
			isDemo(): boolean {
				return this.$route.name === VIEWS.DEMO;
			},
			isExecutionView(): boolean {
				return this.$route.name === VIEWS.EXECUTION;
			},
			showCanvasAddButton(): boolean {
				return this.loadingService === null && !this.containsTrigger && !this.isDemo && !this.isExecutionView;
			},
			lastSelectedNode(): INodeUi | null {
				return this.uiStore.getLastSelectedNode;
			},
			nodes(): INodeUi[] {
				return this.workflowsStore.allNodes;
			},
			runButtonText(): string {
				if (!this.workflowRunning) {
					return this.$locale.baseText('nodeView.runButtonText.executeWorkflow');
				}

				if (this.executionWaitingForWebhook) {
					return this.$locale.baseText('nodeView.runButtonText.waitingForTriggerEvent');
				}

				return this.$locale.baseText('nodeView.runButtonText.executingWorkflow');
			},
			workflowStyle(): object {
				const offsetPosition = this.uiStore.nodeViewOffsetPosition;
				return {
					left: offsetPosition[0] + 'px',
					top: offsetPosition[1] + 'px',
				};
			},
			canvasAddButtonStyle(): object {
				return {
					'pointer-events': this.createNodeActive ? 'none' : 'all',
				};
			},
			backgroundStyle(): object {
				return CanvasHelpers.getBackgroundStyles(
					this.nodeViewScale,
					this.uiStore.nodeViewOffsetPosition,
					this.isExecutionPreview,
				);
			},
			workflowClasses() {
				const returnClasses = [];
				if (this.ctrlKeyPressed) {
					if (this.uiStore.nodeViewMoveInProgress === true) {
						returnClasses.push('move-in-process');
					} else {
						returnClasses.push('move-active');
					}
				}
				if (this.selectActive || this.ctrlKeyPressed) {
					// Makes sure that nothing gets selected while select or move is active
					returnClasses.push('do-not-select');
				}
				return returnClasses;
			},
			workflowExecution(): IExecutionResponse | null {
				return this.workflowsStore.getWorkflowExecution;
			},
			workflowRunning(): boolean {
				return this.uiStore.isActionActive('workflowRunning');
			},
			currentWorkflow (): string {
				return this.$route.params.name || this.workflowsStore.workflowId;
			},
			workflowName (): string {
				return this.workflowsStore.workflowName;
			},
			allTriggersDisabled(): boolean {
				const disabledTriggerNodes = this.triggerNodes.filter(node => node.disabled);
				return disabledTriggerNodes.length === this.triggerNodes.length;
			},
			triggerNodes(): INodeUi[] {
				return this.nodes.filter(node =>
					node.type === START_NODE_TYPE ||
					this.nodeTypesStore.isTriggerNode(node.type),
				);
			},
			containsTrigger(): boolean {
				return this.triggerNodes.length > 0;
			},
			isExecutionDisabled(): boolean {
				return !this.containsTrigger || this.allTriggersDisabled;
			},
			getNodeViewOffsetPosition(): XYPosition {
				return this.uiStore.nodeViewOffsetPosition;
			},
		},
		data() {
			return {
				GRID_SIZE: CanvasHelpers.GRID_SIZE,
				STICKY_NODE_TYPE,
				createNodeActive: false,
				instance: jsPlumb.getInstance(),
				lastSelectedConnection: null as null | Connection,
				lastClickPosition: [450, 450] as XYPosition,
				nodeViewScale: 1,
				ctrlKeyPressed: false,
				stopExecutionInProgress: false,
				blankRedirect: false,
				credentialsUpdated: false,
				newNodeInsertPosition: null as XYPosition | null,
				pullConnActiveNodeName: null as string | null,
				pullConnActive: false,
				dropPrevented: false,
				renamingActive: false,
				showStickyButton: false,
				isExecutionPreview: false,
				showTriggerMissingTooltip: false,
				canvasAddButtonPosition: [1, 1] as XYPosition,
				workflowData: null as INewWorkflowData | null,
			};
		},
		beforeDestroy() {
			this.resetWorkspace();
			// Make sure the event listeners get removed again else we
			// could add up with them registred multiple times
			document.removeEventListener('keydown', this.keyDown);
			document.removeEventListener('keyup', this.keyUp);
			this.unregisterCustomAction('showNodeCreator');
		},
		methods: {
			showTriggerMissingToltip(isVisible: boolean) {
				this.showTriggerMissingTooltip = isVisible;
			},
			onRunNode(nodeName: string, source: string) {
				const node = this.workflowsStore.getNodeByName(nodeName);
				const telemetryPayload = {
					node_type: node ? node.type : null,
					workflow_id: this.workflowsStore.workflowId,
					source: 'canvas',
				};
				this.$telemetry.track('User clicked execute node button', telemetryPayload);
				this.$externalHooks().run('nodeView.onRunNode', telemetryPayload);
				this.runWorkflow(nodeName, source);
			},
			async onRunWorkflow() {
				this.getWorkflowDataToSave().then((workflowData) => {
					const telemetryPayload = {
						workflow_id: this.workflowsStore.workflowId,
						node_graph_string: JSON.stringify(TelemetryHelpers.generateNodesGraph(workflowData as IWorkflowBase, this.getNodeTypes()).nodeGraph),
					};
					this.$telemetry.track('User clicked execute workflow button', telemetryPayload);
					this.$externalHooks().run('nodeView.onRunWorkflow', telemetryPayload);

				});

				await this.runWorkflow();
			},
			onRunContainerClick() {
				if (this.containsTrigger && !this.allTriggersDisabled) return;

				const message = this.containsTrigger && this.allTriggersDisabled
					? this.$locale.baseText('nodeView.addOrEnableTriggerNode')
					: this.$locale.baseText('nodeView.addATriggerNodeFirst');

				this.registerCustomAction('showNodeCreator', () => this.showTriggerCreator('no_trigger_execution_tooltip'));
				const notice = this.$showMessage({
					type: 'info',
					title: this.$locale.baseText('nodeView.cantExecuteNoTrigger'),
					message,
					duration: 3000,
					onClick: () => setTimeout(() => {
						// Close the creator panel if user clicked on the link
						if(this.createNodeActive) notice.close();
					}, 0),
				});
			},
			clearExecutionData() {
				this.workflowsStore.workflowExecutionData = null;
				this.updateNodesExecutionIssues();
			},
			translateName(type: string, originalName: string) {
				return this.$locale.headerText({
					key: `headers.${this.$locale.shortNodeType(type)}.displayName`,
					fallback: originalName,
				});
			},
			getUniqueNodeName({
				originalName,
				additionalUsedNames = [],
				type = '',
			}: {
				originalName: string,
				additionalUsedNames?: string[],
				type?: string,
			}) {
				const allNodeNamesOnCanvas = this.workflowsStore.allNodes.map((n: INodeUi) => n.name);
				originalName = this.isEnglishLocale ? originalName : this.translateName(type, originalName);

				if (
					!allNodeNamesOnCanvas.includes(originalName) &&
					!additionalUsedNames.includes(originalName)
				) {
					return originalName; // already unique
				}

				let natives: string[] = this.nativelyNumberSuffixedDefaults;
				natives = this.isEnglishLocale ? natives : natives.map(name => {
					const type = name.toLowerCase().replace('_', '');
					return this.translateName(type, name);
				});

				const found = natives.find((n) => originalName.startsWith(n));

				let ignore, baseName, nameIndex, uniqueName;
				let index = 1;

				if (found) {
					// name natively ends with number
					nameIndex = originalName.split(found).pop();
					if (nameIndex) {
						index = parseInt(nameIndex, 10);
					}
					baseName = uniqueName = found;
				} else {
					const nameMatch = originalName.match(/(.*\D+)(\d*)/);

					if (nameMatch === null) {
						// name is only a number
						index = parseInt(originalName, 10);
						baseName = '';
						uniqueName = baseName + index;
					} else {
						// name is string or string/number combination
						[ignore, baseName, nameIndex] = nameMatch;
						if (nameIndex !== '') {
							index = parseInt(nameIndex, 10);
						}
						uniqueName = baseName;
					}
				}

				while (
					allNodeNamesOnCanvas.includes(uniqueName) ||
					additionalUsedNames.includes(uniqueName)
				) {
					uniqueName = baseName + (index++);
				}

				return uniqueName;
			},
			async onSaveKeyboardShortcut() {
				const saved = await this.saveCurrentWorkflow();
				if (saved) await this.settingsStore.fetchPromptsData();
			},
			showTriggerCreator(source: string) {
				if(this.createNodeActive) return;
				this.$store.commit('nodeCreator/setSelectedType', TRIGGER_NODE_FILTER);
				this.$store.commit('nodeCreator/setShowScrim', true);
				this.onToggleNodeCreator({ source, createNodeActive: true });
				this.$nextTick(() => this.$store.commit('nodeCreator/setShowTabs', false));
			},
			async openExecution(executionId: string) {
				this.startLoading();
				this.resetWorkspace();
				let data: IExecutionResponse | undefined;
				try {
					data = await this.restApi().getExecution(executionId);
				} catch (error) {
					this.$showError(
						error,
						this.$locale.baseText('nodeView.showError.openExecution.title'),
					);
					return;
				}
				if (data === undefined) {
					throw new Error(`Execution with id "${executionId}" could not be found!`);
				}
				this.workflowsStore.setWorkflowName({ newName: data.workflowData.name, setStateDirty: false });
				this.workflowsStore.setWorkflowId(PLACEHOLDER_EMPTY_WORKFLOW_ID);
				this.workflowsStore.setWorkflowExecutionData(data);
				if (data.workflowData.pinData) {
					this.workflowsStore.setWorkflowPinData(data.workflowData.pinData);
				}

				await this.addNodes(deepCopy(data.workflowData.nodes), deepCopy(data.workflowData.connections));
				this.$nextTick(() => {
					this.zoomToFit();
					this.uiStore.stateIsDirty = false;
				});
				this.$externalHooks().run('execution.open', { workflowId: data.workflowData.id, workflowName: data.workflowData.name, executionId });
				this.$telemetry.track('User opened read-only execution', { workflow_id: data.workflowData.id, execution_mode: data.mode, execution_finished: data.finished });

				if (!data.finished && data.data?.resultData?.error) {
					// Check if any node contains an error
					let nodeErrorFound = false;
					if (data.data.resultData.runData) {
						const runData = data.data.resultData.runData;
						errorCheck:
						for (const nodeName of Object.keys(runData)) {
							for (const taskData of runData[nodeName]) {
								if (taskData.error) {
									nodeErrorFound = true;
									break errorCheck;
								}
							}
						}
					}

					if (!nodeErrorFound) {
						const resultError = data.data.resultData.error;
						const errorMessage = this.$getExecutionError(data.data);
						const shouldTrack = resultError && 'node' in resultError && resultError.node!.type.startsWith('n8n-nodes-base');
						this.$showMessage({
							title: 'Failed execution',
							message: errorMessage,
							type: 'error',
						}, shouldTrack);
						if (data.data.resultData.error.stack) {
							// Display some more information for now in console to make debugging easier
							// TODO: Improve this in the future by displaying in UI
							console.error(`Execution ${executionId} error:`); // eslint-disable-line no-console
							console.error(data.data.resultData.error.stack); // eslint-disable-line no-console
						}
					}
				}
				if ((data as IExecutionsSummary).waitTill) {
					this.$showMessage({
						title: this.$locale.baseText('nodeView.thisExecutionHasntFinishedYet'),
						message: `<a data-action="reload">${this.$locale.baseText('nodeView.refresh')}</a> ${this.$locale.baseText('nodeView.toSeeTheLatestStatus')}.<br/> <a href="https://docs.n8n.io/integrations/builtin/core-nodes/n8n-nodes-base.wait/" target="_blank">${this.$locale.baseText('nodeView.moreInfo')}</a>`,
						type: 'warning',
						duration: 0,
					});
				}
				this.stopLoading();
			},
			async importWorkflowExact(data: { workflow: IWorkflowDataUpdate }) {
				if (!data.workflow.nodes || !data.workflow.connections) {
					throw new Error('Invalid workflow object');
				}
				this.resetWorkspace();
				data.workflow.nodes = CanvasHelpers.getFixedNodesList(data.workflow.nodes);

				await this.addNodes(data.workflow.nodes as INodeUi[], data.workflow.connections);

				if (data.workflow.pinData) {
					this.workflowsStore.setWorkflowPinData(data.workflow.pinData);
				}

				this.$nextTick(() => {
					this.zoomToFit();
				});
			},
			async openWorkflowTemplate(templateId: string) {
				this.startLoading();
				this.setLoadingText(this.$locale.baseText('nodeView.loadingTemplate'));
				this.resetWorkspace();

				this.workflowsStore.currentWorkflowExecutions = [];
				this.workflowsStore.activeWorkflowExecution = null;

				let data: IWorkflowTemplate | undefined;
				try {
					this.$externalHooks().run('template.requested', { templateId });
					data = await this.templatesStore.getWorkflowTemplate(templateId);

					if (!data) {
						throw new Error(
							this.$locale.baseText(
								'nodeView.workflowTemplateWithIdCouldNotBeFound',
								{ interpolate: { templateId } },
							),
						);
					}
				} catch (error) {
					this.$showError(error, this.$locale.baseText('nodeView.couldntImportWorkflow'));
					this.$router.replace({ name: VIEWS.NEW_WORKFLOW });
					return;
				}

				data.workflow.nodes = CanvasHelpers.getFixedNodesList(data.workflow.nodes) as INodeUi[];

				this.blankRedirect = true;
				this.$router.replace({ name: VIEWS.NEW_WORKFLOW, query: { templateId } });

				await this.addNodes(data.workflow.nodes, data.workflow.connections);
				this.workflowData = await this.workflowsStore.getNewWorkflowData(data.name) || {};
				this.$nextTick(() => {
					this.zoomToFit();
					this.uiStore.stateIsDirty = true;
				});

				this.$externalHooks().run('template.open', { templateId, templateName: data.name, workflow: data.workflow });
				this.stopLoading();
			},
			async openWorkflow(workflowId: string) {
				this.startLoading();
				this.resetWorkspace();
				let data: IWorkflowDb | undefined;
				try {
					data = await this.restApi().getWorkflow(workflowId);
				} catch (error) {
					this.$showError(
						error,
						this.$locale.baseText('nodeView.showError.openWorkflow.title'),
					);
					return;
				}

				if (!data) {
					throw new Error(
						this.$locale.baseText(
							'nodeView.workflowWithIdCouldNotBeFound',
							{ interpolate: { workflowId } },
						),
					);
				}
<<<<<<< HEAD
				this.workflowsStore.setActive(data.active || false);
				this.workflowsStore.setWorkflowId(workflowId);
				this.workflowsStore.setWorkflowName({ newName: data.name, setStateDirty: false });
				this.workflowsStore.setWorkflowSettings(data.settings || {});
				this.workflowsStore.setWorkflowPinData(data.pinData || {});
=======
				this.$store.commit('setActive', data.active || false);
				this.$store.commit('setWorkflowId', workflowId);
				this.$store.commit('setWorkflowName', { newName: data.name, setStateDirty: false });
				this.$store.commit('setWorkflowSettings', data.settings || {});
				this.$store.commit('setWorkflowPinData', data.pinData || {});
				this.$store.commit('setWorkflowHash', data.hash);

>>>>>>> 7563d450
				const tags = (data.tags || []) as ITag[];
				const tagIds = tags.map((tag) => tag.id);
				this.workflowsStore.setWorkflowTagIds(tagIds || []);
				this.$store.commit('tags/upsertTags', tags);

				await this.addNodes(data.nodes, data.connections);
				if (!this.credentialsUpdated) {
					this.uiStore.stateIsDirty = false;
				}
				this.zoomToFit();
				this.$externalHooks().run('workflow.open', { workflowId, workflowName: data.name });
				this.workflowsStore.activeWorkflowExecution = null;
				this.stopLoading();
				return data;
			},
			touchTap(e: MouseEvent | TouchEvent) {
				if (this.isTouchDevice) {
					this.mouseDown(e);
				}
			},
			mouseDown(e: MouseEvent | TouchEvent) {
				// Save the location of the mouse click
				this.lastClickPosition = this.getMousePositionWithinNodeView(e);

				this.mouseDownMouseSelect(e as MouseEvent);
				this.mouseDownMoveWorkflow(e as MouseEvent);

				// Hide the node-creator
				this.createNodeActive = false;
			},
			mouseUp(e: MouseEvent) {
				this.mouseUpMouseSelect(e);
				this.mouseUpMoveWorkflow(e);
			},
			wheelScroll(e: WheelEvent) {
				//* Control + scroll zoom
				if (e.ctrlKey) {
					if (e.deltaY > 0) {
						this.zoomOut();
					} else {
						this.zoomIn();
					}

					e.preventDefault();
					return;
				}
				this.wheelMoveWorkflow(e);
			},
			keyUp(e: KeyboardEvent) {
				if (e.key === this.controlKeyCode) {
					this.ctrlKeyPressed = false;
				}
			},
			async keyDown(e: KeyboardEvent) {
				// @ts-ignore
				const path = e.path || (e.composedPath && e.composedPath());

				// Check if the keys got emitted from a message box or from something
				// else which should ignore the default keybindings
				for (const element of path) {
					if (element.className && typeof element.className === 'string' && (
						element.className.includes('ignore-key-press')
					)) {
						return;
					}
				}

				// el-dialog or el-message-box element is open
				if (window.document.body.classList.contains('el-popup-parent--hidden')) {
					return;
				}

				if (e.key === 'Escape') {
					this.createNodeActive = false;
					if (this.activeNode) {
						this.$externalHooks().run('dataDisplay.nodeEditingFinished');
						this.ndvStore.activeNodeName = null;
					}

					return;
				}

				// node modal is open
				if (this.activeNode) {
					return;
				}

				if (e.key === 'd') {
					this.callDebounced('deactivateSelectedNode', { debounceTime: 350 });

				} else if (e.key === 'Delete' || e.key === 'Backspace') {
					e.stopPropagation();
					e.preventDefault();

					this.callDebounced('deleteSelectedNodes', { debounceTime: 500 });

				} else if (e.key === 'Tab') {
					this.onToggleNodeCreator({ source: 'tab', createNodeActive: !this.createNodeActive && !this.isReadOnly });
				} else if (e.key === this.controlKeyCode) {
					this.ctrlKeyPressed = true;
				} else if (e.key === 'F2' && !this.isReadOnly) {
					const lastSelectedNode = this.lastSelectedNode;
					if (lastSelectedNode !== null && lastSelectedNode.type !== STICKY_NODE_TYPE) {
						this.callDebounced('renameNodePrompt', { debounceTime: 1500 }, lastSelectedNode.name);
					}
				} else if ((e.key === '=' || e.key === '+') && !this.isCtrlKeyPressed(e)) {
					this.zoomIn();
				} else if ((e.key === '_' || e.key === '-') && !this.isCtrlKeyPressed(e)) {
					this.zoomOut();
				} else if ((e.key === '0') && !this.isCtrlKeyPressed(e)) {
					this.resetZoom();
				} else if ((e.key === '1') && !this.isCtrlKeyPressed(e)) {
					this.zoomToFit();
				} else if ((e.key === 'a') && this.isCtrlKeyPressed(e)) {
					// Select all nodes
					e.stopPropagation();
					e.preventDefault();

					this.callDebounced('selectAllNodes', { debounceTime: 1000 });
				} else if ((e.key === 'c') && this.isCtrlKeyPressed(e)) {
					this.callDebounced('copySelectedNodes', { debounceTime: 1000 });
				} else if ((e.key === 'x') && this.isCtrlKeyPressed(e)) {
					// Cut nodes
					e.stopPropagation();
					e.preventDefault();

					this.callDebounced('cutSelectedNodes', { debounceTime: 1000 });
				} else if (e.key === 'n' && this.isCtrlKeyPressed(e) && e.altKey) {
					// Create a new workflow
					e.stopPropagation();
					e.preventDefault();
					if (this.isDemo) {
						return;
					}

					if (this.$router.currentRoute.name === VIEWS.NEW_WORKFLOW) {
						this.$root.$emit('newWorkflow');
					} else {
						this.$router.push({ name: VIEWS.NEW_WORKFLOW });
					}

					this.$showMessage({
						title: this.$locale.baseText('nodeView.showMessage.keyDown.title'),
						type: 'success',
					});
				} else if ((e.key === 's') && this.isCtrlKeyPressed(e)) {
					// Save workflow
					e.stopPropagation();
					e.preventDefault();

					if (this.isReadOnly) {
						return;
					}

					this.callDebounced('onSaveKeyboardShortcut', { debounceTime: 1000 });
				} else if (e.key === 'Enter') {
					// Activate the last selected node
					const lastSelectedNode = this.lastSelectedNode;

					if (lastSelectedNode !== null) {
						if (lastSelectedNode.type === STICKY_NODE_TYPE && this.isReadOnly) {
							return;
						}
						this.ndvStore.activeNodeName = lastSelectedNode.name;
					}
				} else if (e.key === 'ArrowRight' && e.shiftKey) {
					// Select all downstream nodes
					e.stopPropagation();
					e.preventDefault();

					this.callDebounced('selectDownstreamNodes', { debounceTime: 1000 });
				} else if (e.key === 'ArrowRight') {
					// Set child node active
					const lastSelectedNode = this.lastSelectedNode;
					if (lastSelectedNode === null) {
						return;
					}

					const connections = this.workflowsStore.outgoingConnectionsByNodeName(lastSelectedNode.name);

					if (connections.main === undefined || connections.main.length === 0) {
						return;
					}

					this.callDebounced('nodeSelectedByName', { debounceTime: 100 }, connections.main[0][0].node, false, true);
				} else if (e.key === 'ArrowLeft' && e.shiftKey) {
					// Select all downstream nodes
					e.stopPropagation();
					e.preventDefault();

					this.callDebounced('selectUpstreamNodes', { debounceTime: 1000 });
				} else if (e.key === 'ArrowLeft') {
					// Set parent node active
					const lastSelectedNode = this.lastSelectedNode;
					if (lastSelectedNode === null) {
						return;
					}

					const workflow = this.getCurrentWorkflow();

					if (!workflow.connectionsByDestinationNode.hasOwnProperty(lastSelectedNode.name)) {
						return;
					}

					const connections = workflow.connectionsByDestinationNode[lastSelectedNode.name];

					if (connections.main === undefined || connections.main.length === 0) {
						return;
					}

					this.callDebounced('nodeSelectedByName', { debounceTime: 100 }, connections.main[0][0].node, false, true);
				} else if (['ArrowUp', 'ArrowDown'].includes(e.key)) {
					// Set sibling node as active

					// Check first if it has a parent node
					const lastSelectedNode = this.lastSelectedNode;
					if (lastSelectedNode === null) {
						return;
					}

					const workflow = this.getCurrentWorkflow();

					if (!workflow.connectionsByDestinationNode.hasOwnProperty(lastSelectedNode.name)) {
						return;
					}

					const connections = workflow.connectionsByDestinationNode[lastSelectedNode.name];

					if (!Array.isArray(connections.main) || !connections.main.length) {
						return;
					}

					const parentNode = connections.main[0][0].node;
					const connectionsParent = this.workflowsStore.outgoingConnectionsByNodeName(parentNode);

					if (!Array.isArray(connectionsParent.main) || !connectionsParent.main.length) {
						return;
					}

					// Get all the sibling nodes and their x positions to know which one to set active
					let siblingNode: INodeUi | null;
					let lastCheckedNodePosition = e.key === 'ArrowUp' ? -99999999 : 99999999;
					let nextSelectNode: string | null = null;
					for (const ouputConnections of connectionsParent.main) {
						for (const ouputConnection of ouputConnections) {
							if (ouputConnection.node === lastSelectedNode.name) {
								// Ignore current node
								continue;
							}
							siblingNode = this.workflowsStore.getNodeByName(ouputConnection.node);

							if (siblingNode) {
								if (e.key === 'ArrowUp') {
									// Get the next node on the left
									if (siblingNode.position[1] <= lastSelectedNode.position[1] && siblingNode.position[1] > lastCheckedNodePosition) {
										nextSelectNode = siblingNode.name;
										lastCheckedNodePosition = siblingNode.position[1];
									}
								} else {
									// Get the next node on the right
									if (siblingNode.position[1] >= lastSelectedNode.position[1] && siblingNode.position[1] < lastCheckedNodePosition) {
										nextSelectNode = siblingNode.name;
										lastCheckedNodePosition = siblingNode.position[1];
									}
								}
							}
						}
					}

					if (nextSelectNode !== null) {
						this.callDebounced('nodeSelectedByName', { debounceTime: 100 }, nextSelectNode, false, true);
					}
				}
			},

			deactivateSelectedNode() {
				if (!this.editAllowedCheck()) {
					return;
				}
				this.disableNodes(this.uiStore.getSelectedNodes);
			},

			deleteSelectedNodes() {
				// Copy "selectedNodes" as the nodes get deleted out of selection
				// when they get deleted and if we would use original it would mess
				// with the index and would so not delete all nodes
				const nodesToDelete: string[] = this.uiStore.getSelectedNodes.map((node: INodeUi) => {
					return node.name;
				});
				nodesToDelete.forEach((nodeName: string) => {
					this.removeNode(nodeName);
				});
			},

			selectAllNodes() {
				this.nodes.forEach((node) => {
					this.nodeSelectedByName(node.name);
				});
			},

			selectUpstreamNodes() {
				const lastSelectedNode = this.lastSelectedNode;
				if (lastSelectedNode === null) {
					return;
				}

				this.deselectAllNodes();

				// Get all upstream nodes and select them
				const workflow = this.getCurrentWorkflow();
				for (const nodeName of workflow.getParentNodes(lastSelectedNode.name)) {
					this.nodeSelectedByName(nodeName);
				}

				// At the end select the previously selected node again
				this.nodeSelectedByName(lastSelectedNode.name);
			},
			selectDownstreamNodes() {
				const lastSelectedNode = this.lastSelectedNode;
				if (lastSelectedNode === null) {
					return;
				}

				this.deselectAllNodes();

				// Get all downstream nodes and select them
				const workflow = this.getCurrentWorkflow();
				for (const nodeName of workflow.getChildNodes(lastSelectedNode.name)) {
					this.nodeSelectedByName(nodeName);
				}

				// At the end select the previously selected node again
				this.nodeSelectedByName(lastSelectedNode.name);
			},

			pushDownstreamNodes(sourceNodeName: string, margin: number) {
				const sourceNode = this.workflowsStore.nodesByName[sourceNodeName];
				const workflow = this.getCurrentWorkflow();
				const childNodes = workflow.getChildNodes(sourceNodeName);
				for (const nodeName of childNodes) {
					const node = this.workflowsStore.nodesByName[nodeName] as INodeUi;
					if (node.position[0] < sourceNode.position[0]) {
						continue;
					}

					const updateInformation: INodeUpdatePropertiesInformation = {
						name: nodeName,
						properties: {
							position: [node.position[0] + margin, node.position[1]] as unknown as IDataObject,
						},
					};

					this.workflowsStore.updateNodeProperties(updateInformation);
					this.onNodeMoved(node);
				}
			},

			cutSelectedNodes() {
				const deleteCopiedNodes = !this.isReadOnly;
				this.copySelectedNodes(deleteCopiedNodes);
				if (deleteCopiedNodes) {
					this.deleteSelectedNodes();
				}
			},

			copySelectedNodes(isCut: boolean) {
				this.getSelectedNodesToSave().then((data) => {
					const workflowToCopy: IWorkflowToShare = {
						meta: {
							instanceId: this.rootStore.instanceId,
						},
						...data,
					};

					const nodeData = JSON.stringify(workflowToCopy, null, 2);
					this.copyToClipboard(nodeData);
					if (data.nodes.length > 0) {
						if (!isCut) {
							this.$showMessage({
								title: 'Copied!',
								message: '',
								type: 'success',
							});
						}
						this.$telemetry.track('User copied nodes', {
							node_types: data.nodes.map((node) => node.type),
							workflow_id: this.workflowsStore.workflowId,
						});
					}
				});
			},

			resetZoom() {
				const { scale, offset } = CanvasHelpers.scaleReset({ scale: this.nodeViewScale, offset: this.getNodeViewOffsetPosition });

				this.setZoomLevel(scale);
				this.uiStore.nodeViewOffsetPosition = offset;
			},

			zoomIn() {
				const { scale, offset: [xOffset, yOffset] } = CanvasHelpers.scaleBigger({ scale: this.nodeViewScale, offset: this.getNodeViewOffsetPosition });

				this.setZoomLevel(scale);
				this.uiStore.nodeViewOffsetPosition = [xOffset, yOffset];
			},

			zoomOut() {
				const { scale, offset: [xOffset, yOffset] } = CanvasHelpers.scaleSmaller({ scale: this.nodeViewScale, offset: this.getNodeViewOffsetPosition });

				this.setZoomLevel(scale);
				this.uiStore.nodeViewOffsetPosition = [xOffset, yOffset];
			},

			setZoomLevel(zoomLevel: number) {
				this.nodeViewScale = zoomLevel; // important for background
				const element = this.$refs.nodeView as HTMLElement;
				if (!element) {
					return;
				}

				// https://docs.jsplumbtoolkit.com/community/current/articles/zooming.html
				const scaleString = 'scale(' + zoomLevel + ')';

				['webkit', 'moz', 'ms', 'o'].forEach((prefix) => {
					// @ts-ignore
					element.style[prefix + 'Transform'] = scaleString;
				});
				element.style['transform'] = scaleString;

				// @ts-ignore
				this.instance.setZoom(zoomLevel);
			},
			setRecenteredCanvasAddButtonPosition (offset?: XYPosition) {

				const position = CanvasHelpers.getMidCanvasPosition(this.nodeViewScale, offset || [0, 0]);

				position[0] -= CanvasHelpers.PLACEHOLDER_TRIGGER_NODE_SIZE / 2;
				position[1] -= CanvasHelpers.PLACEHOLDER_TRIGGER_NODE_SIZE / 2;

				this.canvasAddButtonPosition = CanvasHelpers.getNewNodePosition(this.nodes, position);
			},

			getPlaceholderTriggerNodeUI (): INodeUi {
				this.setRecenteredCanvasAddButtonPosition();

				return {
					id: uuid(),
					...CanvasHelpers.DEFAULT_PLACEHOLDER_TRIGGER_BUTTON,
					position: this.canvasAddButtonPosition,
				};
			},
			// Extend nodes with placeholder trigger button as NodeUI object
			// with the centered position if canvas doesn't contains trigger node
			getNodesWithPlaceholderNode(): INodeUi[] {
				const nodes = this.workflowsStore.allNodes;

				const extendedNodes = this.containsTrigger
					? nodes
					: [this.getPlaceholderTriggerNodeUI(), ...nodes];

				return extendedNodes;
			},
			zoomToFit() {
				const nodes = this.getNodesWithPlaceholderNode() as INodeUi[];

				if (nodes.length === 0) { // some unknown workflow executions
					return;
				}

				const {zoomLevel, offset} = CanvasHelpers.getZoomToFit(nodes, !this.isDemo);

				this.setZoomLevel(zoomLevel);
				this.uiStore.nodeViewOffsetPosition = offset;
			},

			async stopExecution() {
				const executionId = this.workflowsStore.activeExecutionId;
				if (executionId === null) {
					return;
				}

				try {
					this.stopExecutionInProgress = true;
					await this.restApi().stopCurrentExecution(executionId);
					this.$showMessage({
						title: this.$locale.baseText('nodeView.showMessage.stopExecutionTry.title'),
						type: 'success',
					});
				} catch (error) {
					// Execution stop might fail when the execution has already finished. Let's treat this here.
					const execution = await this.restApi().getExecution(executionId);
					if (execution?.finished) {
						const executedData = {
							data: execution.data,
							finished: execution.finished,
							mode: execution.mode,
							startedAt: execution.startedAt,
							stoppedAt: execution.stoppedAt,
						} as IRun;
						const pushData = {
							data: executedData,
							executionId,
							retryOf: execution.retryOf,
						} as IPushDataExecutionFinished;
						this.workflowsStore.finishActiveExecution(pushData);
						this.$titleSet(execution.workflowData.name, 'IDLE');
						this.workflowsStore.executingNode = null;
						this.workflowsStore.setWorkflowExecutionData(executedData as IExecutionResponse);
						this.uiStore.removeActiveAction('workflowRunning');
						this.$showMessage({
							title: this.$locale.baseText('nodeView.showMessage.stopExecutionCatch.title'),
							message: this.$locale.baseText('nodeView.showMessage.stopExecutionCatch.message'),
							type: 'success',
						});
					} else {
						this.$showError(
							error,
							this.$locale.baseText('nodeView.showError.stopExecution.title'),
						);
					}
				}
				this.stopExecutionInProgress = false;

				this.getWorkflowDataToSave().then((workflowData) => {
					const trackProps = {
						workflow_id: this.workflowsStore.workflowId,
						node_graph_string: JSON.stringify(TelemetryHelpers.generateNodesGraph(workflowData as IWorkflowBase, this.getNodeTypes()).nodeGraph),
					};

					this.$telemetry.track('User clicked stop workflow execution', trackProps);
				});
			},

			async stopWaitingForWebhook() {
				try {
					await this.restApi().removeTestWebhook(this.workflowsStore.workflowId);
				} catch (error) {
					this.$showError(
						error,
						this.$locale.baseText('nodeView.showError.stopWaitingForWebhook.title'),
					);
					return;
				}
			},
			/**
			 * This method gets called when data got pasted into the window
			 */
			async receivedCopyPasteData(plainTextData: string): Promise<void> {
				let workflowData: IWorkflowDataUpdate | undefined;

				if (this.editAllowedCheck() === false) {
					return;
				}
				// Check if it is an URL which could contain workflow data
				if (plainTextData.match(/^http[s]?:\/\/.*\.json$/i)) {
					// Pasted data points to a possible workflow JSON file

					if (!this.editAllowedCheck()) {
						return;
					}

					const importConfirm = await this.confirmMessage(
						this.$locale.baseText(
							'nodeView.confirmMessage.receivedCopyPasteData.message',
							{ interpolate: { plainTextData } },
						),
						this.$locale.baseText('nodeView.confirmMessage.receivedCopyPasteData.headline'),
						'warning',
						this.$locale.baseText('nodeView.confirmMessage.receivedCopyPasteData.confirmButtonText'),
						this.$locale.baseText('nodeView.confirmMessage.receivedCopyPasteData.cancelButtonText'),
					);

					if (!importConfirm) {
						return;
					}

					workflowData = await this.getWorkflowDataFromUrl(plainTextData);
					if (workflowData === undefined) {
						return;
					}
				} else {
					// Pasted data is is possible workflow data
					try {
						// Check first if it is valid JSON
						workflowData = JSON.parse(plainTextData);

						if (!this.editAllowedCheck()) {
							return;
						}
					} catch (e) {
						// Is no valid JSON so ignore
						return;
					}
				}

				return this.importWorkflowData(workflowData!, false, 'paste');
			},

			// Returns the workflow data from a given URL. If no data gets found or
			// data is invalid it returns undefined and displays an error message by itself.
			async getWorkflowDataFromUrl(url: string): Promise<IWorkflowDataUpdate | undefined> {
				let workflowData: IWorkflowDataUpdate;

				this.startLoading();
				try {
					workflowData = await this.restApi().getWorkflowFromUrl(url);
				} catch (error) {
					this.stopLoading();
					this.$showError(
						error,
						this.$locale.baseText('nodeView.showError.getWorkflowDataFromUrl.title'),
					);
					return;
				}
				this.stopLoading();

				return workflowData;
			},

			// Imports the given workflow data into the current workflow
			async importWorkflowData(workflowData: IWorkflowToShare, importTags = true, source: string): Promise<void> { // eslint-disable-line @typescript-eslint/default-param-last
				// If it is JSON check if it looks on the first look like data we can use
				if (
					!workflowData.hasOwnProperty('nodes') ||
					!workflowData.hasOwnProperty('connections')
				) {
					return;
				}

				try {
					const nodeIdMap: { [prev: string]: string } = {};
					if (workflowData.nodes) {
						// set all new ids when pasting/importing workflows
						workflowData.nodes.forEach((node: INode) => {
							if (node.id) {
								const newId = uuid();
								nodeIdMap[newId] = node.id;
								node.id = newId;
							}
							else {
								node.id = uuid();
							}
						});
					}

					const currInstanceId = this.rootStore.instanceId;

					const nodeGraph = JSON.stringify(
						TelemetryHelpers.generateNodesGraph(workflowData as IWorkflowBase,
							this.getNodeTypes(),
							{
								nodeIdMap,
								sourceInstanceId: workflowData.meta && workflowData.meta.instanceId !== currInstanceId ? workflowData.meta.instanceId : '',
							}).nodeGraph,
					);
					if (source === 'paste') {
						this.$telemetry.track('User pasted nodes', {
							workflow_id: this.workflowsStore.workflowId,
							node_graph_string: nodeGraph,
						});
					} else {
						this.$telemetry.track('User imported workflow', { source, workflow_id: this.workflowsStore.workflowId, node_graph_string: nodeGraph });
					}

					// By default we automatically deselect all the currently
					// selected nodes and select the new ones
					this.deselectAllNodes();

					// Fix the node position as it could be totally offscreen
					// and the pasted nodes would so not be directly visible to
					// the user
					this.updateNodePositions(workflowData, CanvasHelpers.getNewNodePosition(this.nodes, this.lastClickPosition));

					const data = await this.addNodesToWorkflow(workflowData);

					setTimeout(() => {
						data.nodes!.forEach((node: INodeUi) => {
							this.nodeSelectedByName(node.name);
						});
					});

					if (workflowData.pinData) {
						this.workflowsStore.setWorkflowPinData(workflowData.pinData);
					}

					const tagsEnabled = this.settingsStore.areTagsEnabled;
					if (importTags && tagsEnabled && Array.isArray(workflowData.tags)) {
						const allTags: ITag[] = await this.$store.dispatch('tags/fetchAll');
						const tagNames = new Set(allTags.map((tag) => tag.name));

						const workflowTags = workflowData.tags as ITag[];
						const notFound = workflowTags.filter((tag) => !tagNames.has(tag.name));

						const creatingTagPromises: Array<Promise<ITag>> = [];
						for (const tag of notFound) {
							const creationPromise = this.$store.dispatch('tags/create', tag.name)
								.then((tag: ITag) => {
									allTags.push(tag);
									return tag;
								});

							creatingTagPromises.push(creationPromise);
						}

						await Promise.all(creatingTagPromises);

						const tagIds = workflowTags.reduce((accu: string[], imported: ITag) => {
							const tag = allTags.find(tag => tag.name === imported.name);
							if (tag) {
								accu.push(tag.id);
							}

							return accu;
						}, []);

						this.workflowsStore.addWorkflowTagIds(tagIds);
					}

				} catch (error) {
					this.$showError(
						error,
						this.$locale.baseText('nodeView.showError.importWorkflowData.title'),
					);
				}
			},
			onDragOver(event: DragEvent) {
				event.preventDefault();
			},

			onDrop(event: DragEvent) {
				if (!event.dataTransfer) {
					return;
				}

				const nodeTypeName = event.dataTransfer.getData('nodeTypeName');
				if (nodeTypeName) {
					const mousePosition = this.getMousePositionWithinNodeView(event);

					this.addNode(nodeTypeName, {
						position: [
							mousePosition[0] - CanvasHelpers.NODE_SIZE / 2,
							mousePosition[1] - CanvasHelpers.NODE_SIZE / 2,
						],
						dragAndDrop: true,
					});
					this.createNodeActive = false;
				}
			},

			nodeDeselectedByName(nodeName: string) {
				const node = this.workflowsStore.getNodeByName(nodeName);
				if (node) {
					this.nodeDeselected(node);
				}
			},

			nodeSelectedByName(nodeName: string, setActive = false, deselectAllOthers?: boolean) {
				if (deselectAllOthers === true) {
					this.deselectAllNodes();
				}

				const node = this.workflowsStore.getNodeByName(nodeName);
				if (node) {
					this.nodeSelected(node);
					this.uiStore.lastSelectedNode = node.name;
					this.uiStore.lastSelectedNodeOutputIndex = null;
					this.lastSelectedConnection = null;
					this.newNodeInsertPosition = null;

					if (setActive) {
						this.ndvStore.activeNodeName = node.name;
					}
				}
			},
			showMaxNodeTypeError(nodeTypeData: INodeTypeDescription) {
				const maxNodes = nodeTypeData.maxNodes;
				this.$showMessage({
					title: this.$locale.baseText('nodeView.showMessage.showMaxNodeTypeError.title'),
					message: this.$locale.baseText('nodeView.showMessage.showMaxNodeTypeError.message',
						{
							adjustToNumber: maxNodes,
							interpolate: { nodeTypeDataDisplayName: nodeTypeData.displayName },
						},
					),
					type: 'error',
					duration: 0,
				});
			},

			async getNewNodeWithDefaultCredential(nodeTypeData: INodeTypeDescription) {
				const newNodeData: INodeUi = {
					id: uuid(),
					name: nodeTypeData.defaults.name as string,
					type: nodeTypeData.name,
					typeVersion: Array.isArray(nodeTypeData.version)
						? nodeTypeData.version.slice(-1)[0]
						: nodeTypeData.version,
					position: [0, 0],
					parameters: {},
				};

				const credentialPerType = nodeTypeData.credentials && nodeTypeData.credentials
					.map(type => this.$store.getters['credentials/getCredentialsByType'](type.name))
					.flat();

				if (credentialPerType && credentialPerType.length === 1) {
					const defaultCredential = credentialPerType[0];

					const selectedCredentials = this.$store.getters['credentials/getCredentialById'](defaultCredential.id);
					const selected = { id: selectedCredentials.id, name: selectedCredentials.name };
					const credentials = {
						[defaultCredential.type]: selected,
					};

					await this.loadNodesProperties([newNodeData].map(node => ({name: node.type, version: node.typeVersion})));
					const nodeType = this.nodeTypesStore.getNodeType(newNodeData.type, newNodeData.typeVersion);
				 	const nodeParameters = NodeHelpers.getNodeParameters(nodeType?.properties || [], {}, true, false, newNodeData);

					if (nodeTypeData.credentials) {
						const authentication = nodeTypeData.credentials.find(type => type.name === defaultCredential.type);
						if (authentication?.displayOptions?.hide) {
							return newNodeData;
						}

						const authDisplayOptions = authentication?.displayOptions?.show;
						if (!authDisplayOptions) {
							newNodeData.credentials = credentials;
							return newNodeData;
						}

						if (Object.keys(authDisplayOptions).length === 1 && authDisplayOptions['authentication']) {
							// ignore complex case when there's multiple dependencies
							newNodeData.credentials = credentials;

							let parameters: { [key:string]: string } = {};
							for (const displayOption of Object.keys(authDisplayOptions)) {
								if (nodeParameters && !nodeParameters[displayOption]) {
									parameters = {};
									newNodeData.credentials = undefined;
									break;
								}
								const optionValue = authDisplayOptions[displayOption]?.[0];
								if (optionValue && typeof optionValue === 'string') {
									parameters[displayOption] = optionValue;
								}
								newNodeData.parameters = {
									...newNodeData.parameters,
									...parameters,
								};
							}
						}
					}
				}
				return newNodeData;
			},

			async injectNode (nodeTypeName: string, options: AddNodeOptions = {}) {
				const nodeTypeData: INodeTypeDescription | null = this.nodeTypesStore.getNodeType(nodeTypeName);

				if (nodeTypeData === null) {
					this.$showMessage({
						title: this.$locale.baseText('nodeView.showMessage.addNodeButton.title'),
						message: this.$locale.baseText(
							'nodeView.showMessage.addNodeButton.message',
							{ interpolate: { nodeTypeName } },
						),
						type: 'error',
					});
					return;
				}

				if (nodeTypeData.maxNodes !== undefined && this.getNodeTypeCount(nodeTypeName) >= nodeTypeData.maxNodes) {
					this.showMaxNodeTypeError(nodeTypeData);
					return;
				}

				const newNodeData = await this.getNewNodeWithDefaultCredential(nodeTypeData);

				// when pulling new connection from node or injecting into a connection
				const lastSelectedNode = this.lastSelectedNode;

				if (options.position) {
					newNodeData.position = CanvasHelpers.getNewNodePosition(this.getNodesWithPlaceholderNode(), options.position);
				} else if (lastSelectedNode) {
					const lastSelectedConnection = this.lastSelectedConnection;
					if (lastSelectedConnection) { // set when injecting into a connection
						const [diffX] = CanvasHelpers.getConnectorLengths(lastSelectedConnection);
						if (diffX <= CanvasHelpers.MAX_X_TO_PUSH_DOWNSTREAM_NODES) {
							this.pushDownstreamNodes(lastSelectedNode.name, CanvasHelpers.PUSH_NODES_OFFSET);
						}
					}

					// set when pulling connections
					if (this.newNodeInsertPosition) {
						newNodeData.position = CanvasHelpers.getNewNodePosition(this.nodes, [
							this.newNodeInsertPosition[0] + CanvasHelpers.GRID_SIZE,
							this.newNodeInsertPosition[1] - CanvasHelpers.NODE_SIZE / 2,
						]);
						this.newNodeInsertPosition = null;
					} else {
						let yOffset = 0;

						if (lastSelectedConnection) {
							const sourceNodeType = this.nodeTypesStore.getNodeType(lastSelectedNode.type, lastSelectedNode.typeVersion);
							const offsets = [[-100, 100], [-140, 0, 140], [-240, -100, 100, 240]];
							if (sourceNodeType && sourceNodeType.outputs.length > 1) {
								const offset = offsets[sourceNodeType.outputs.length - 2];
								const sourceOutputIndex = lastSelectedConnection.__meta ? lastSelectedConnection.__meta.sourceOutputIndex : 0;
								yOffset = offset[sourceOutputIndex];
							}
						}

						// If a node is active then add the new node directly after the current one
						// newNodeData.position = [activeNode.position[0], activeNode.position[1] + 60];
						newNodeData.position = CanvasHelpers.getNewNodePosition(
							this.nodes,
							[lastSelectedNode.position[0] + CanvasHelpers.PUSH_NODES_OFFSET, lastSelectedNode.position[1] + yOffset],
							[100, 0],
						);
					}
				} else {
					// If added node is a trigger and it's the first one added to the canvas
					// we place it at canvasAddButtonPosition to replace the canvas add button
					const position = this.nodeTypesStore.isTriggerNode(nodeTypeName) && !this.containsTrigger
						? this.canvasAddButtonPosition
						// If no node is active find a free spot
						: this.lastClickPosition as XYPosition;

					newNodeData.position = CanvasHelpers.getNewNodePosition(this.nodes, position);
				}


				// Check if node-name is unique else find one that is
				newNodeData.name = this.getUniqueNodeName({
					originalName: newNodeData.name,
					type: newNodeData.type,
				});

				if (nodeTypeData.webhooks && nodeTypeData.webhooks.length) {
					newNodeData.webhookId = uuid();
				}

				await this.addNodes([newNodeData]);

				this.uiStore.stateIsDirty = true;

				if (nodeTypeName === STICKY_NODE_TYPE) {
					this.$telemetry.trackNodesPanel('nodeView.addSticky', { workflow_id: this.workflowsStore.workflowId });
				} else {
					this.$externalHooks().run('nodeView.addNodeButton', { nodeTypeName });
					const trackProperties: ITelemetryTrackProperties = {
						node_type: nodeTypeName,
						workflow_id: this.workflowsStore.workflowId,
						drag_and_drop: options.dragAndDrop,
					};

					if (lastSelectedNode) {
						trackProperties.input_node_type = lastSelectedNode.type;
					}

					this.$telemetry.trackNodesPanel('nodeView.addNodeButton', trackProperties);
				}

				// Automatically deselect all nodes and select the current one and also active
				// current node
				this.deselectAllNodes();
				setTimeout(() => {
					this.nodeSelectedByName(newNodeData.name, nodeTypeName !== STICKY_NODE_TYPE);
				});

				return newNodeData;
			},
			getConnection(sourceNodeName: string, sourceNodeOutputIndex: number, targetNodeName: string, targetNodeOuputIndex: number): IConnection | undefined {
				const nodeConnections = (this.workflowsStore.outgoingConnectionsByNodeName(sourceNodeName) as INodeConnections).main;
				if (nodeConnections) {
					const connections: IConnection[] | null = nodeConnections[sourceNodeOutputIndex];

					if (connections) {
						return connections.find((connection: IConnection) => connection.node === targetNodeName && connection.index === targetNodeOuputIndex);
					}
				}

				return undefined;
			},
			connectTwoNodes(sourceNodeName: string, sourceNodeOutputIndex: number, targetNodeName: string, targetNodeOuputIndex: number) {
				if (this.getConnection(sourceNodeName, sourceNodeOutputIndex, targetNodeName, targetNodeOuputIndex)) {
					return;
				}

				const connectionData = [
					{
						node: sourceNodeName,
						type: 'main',
						index: sourceNodeOutputIndex,
					},
					{
						node: targetNodeName,
						type: 'main',
						index: targetNodeOuputIndex,
					},
				] as [IConnection, IConnection];

				this.__addConnection(connectionData, true);
			},
			async addNode(nodeTypeName: string, options: AddNodeOptions = {}) {
				if (!this.editAllowedCheck()) {
					return;
				}

				const lastSelectedConnection = this.lastSelectedConnection;
				const lastSelectedNode = this.lastSelectedNode;
				const lastSelectedNodeOutputIndex = this.uiStore.lastSelectedNodeOutputIndex;

				const newNodeData = await this.injectNode(nodeTypeName, options);
				if (!newNodeData) {
					return;
				}

				const outputIndex = lastSelectedNodeOutputIndex || 0;

				// If a node is last selected then connect between the active and its child ones
				if (lastSelectedNode) {
					await Vue.nextTick();

					if (lastSelectedConnection && lastSelectedConnection.__meta) {
						this.__deleteJSPlumbConnection(lastSelectedConnection);

						const targetNodeName = lastSelectedConnection.__meta.targetNodeName;
						const targetOutputIndex = lastSelectedConnection.__meta.targetOutputIndex;
						this.connectTwoNodes(newNodeData.name, 0, targetNodeName, targetOutputIndex);
					}

					// Connect active node to the newly created one
					this.connectTwoNodes(lastSelectedNode.name, outputIndex, newNodeData.name, 0);
				}
			},
			initNodeView() {
				this.instance.importDefaults({
					Connector: CanvasHelpers.CONNECTOR_FLOWCHART_TYPE,
					Endpoint: ['Dot', { radius: 5 }],
					DragOptions: { cursor: 'pointer', zIndex: 5000 },
					PaintStyle: CanvasHelpers.CONNECTOR_PAINT_STYLE_DEFAULT,
					HoverPaintStyle: CanvasHelpers.CONNECTOR_PAINT_STYLE_PRIMARY,
					ConnectionOverlays: CanvasHelpers.CONNECTOR_ARROW_OVERLAYS,
					Container: '#node-view',
				});

				const insertNodeAfterSelected = (info: { sourceId: string, index: number, eventSource: string, connection?: Connection }) => {
					// Get the node and set it as active that new nodes
					// which get created get automatically connected
					// to it.
					const sourceNode = this.workflowsStore.getNodeById(info.sourceId);
					if (!sourceNode) {
						return;
					}

					this.uiStore.lastSelectedNode = sourceNode.name;
					this.uiStore.lastSelectedNodeOutputIndex = info.index;
					this.newNodeInsertPosition = null;

					if (info.connection) {
						this.lastSelectedConnection = info.connection;
					}

					this.onToggleNodeCreator({ source: info.eventSource, createNodeActive: true});
				};

				this.instance.bind('connectionAborted', (connection) => {
					try {
						if (this.dropPrevented) {
							this.dropPrevented = false;
							return;
						}

						if (this.pullConnActiveNodeName) {
							const sourceNode = this.workflowsStore.getNodeById(connection.sourceId);
							if (sourceNode) {
								const sourceNodeName = sourceNode.name;
								const outputIndex = connection.getParameters().index;

								this.connectTwoNodes(sourceNodeName, outputIndex, this.pullConnActiveNodeName, 0);
								this.pullConnActiveNodeName = null;
							}
							return;
						}

						insertNodeAfterSelected({
							sourceId: connection.sourceId,
							index: connection.getParameters().index,
							eventSource: 'node_connection_drop',
						});
					} catch (e) {
						console.error(e);  // eslint-disable-line no-console
					}
				});

				this.instance.bind('beforeDrop', (info) => {
					try {
						const sourceInfo = info.connection.endpoints[0].getParameters();
						// @ts-ignore
						const targetInfo = info.dropEndpoint.getParameters();

						const sourceNodeName = this.workflowsStore.getNodeById(sourceInfo.nodeId)?.name || '';
						const targetNodeName = this.workflowsStore.getNodeById(targetInfo.nodeId)?.name || '';

						// check for duplicates
						if (this.getConnection(sourceNodeName, sourceInfo.index, targetNodeName, targetInfo.index)) {
							this.dropPrevented = true;
							this.pullConnActiveNodeName = null;
							return false;
						}

						return true;
					} catch (e) {
						console.error(e);  // eslint-disable-line no-console
						return true;
					}
				});

				// only one set of visible actions should be visible at the same time
				let activeConnection: null | Connection = null;

				this.instance.bind('connection', (info: OnConnectionBindInfo) => {
					try {
						const sourceInfo = info.sourceEndpoint.getParameters();
						const targetInfo = info.targetEndpoint.getParameters();

						const sourceNodeName = this.workflowsStore.getNodeById(sourceInfo.nodeId)?.name || '';
						const targetNodeName = this.workflowsStore.getNodeById(targetInfo.nodeId)?.name || '';

						info.connection.__meta = {
							sourceNodeName,
							sourceOutputIndex: sourceInfo.index,
							targetNodeName,
							targetOutputIndex: targetInfo.index,
						};

						CanvasHelpers.resetConnection(info.connection);

						if (!this.isReadOnly) {
							let exitTimer: NodeJS.Timeout | undefined;
							let enterTimer: NodeJS.Timeout | undefined;
							info.connection.bind('mouseover', (connection: Connection) => {
								try {
									if (exitTimer !== undefined) {
										clearTimeout(exitTimer);
										exitTimer = undefined;
									}

									if (enterTimer) {
										return;
									}

									if (!info.connection || info.connection === activeConnection) {
										return;
									}

									CanvasHelpers.hideConnectionActions(activeConnection);


									enterTimer = setTimeout(() => {
										enterTimer = undefined;
										if (info.connection) {
											activeConnection = info.connection;
											CanvasHelpers.showConectionActions(info.connection);
										}
									}, 150);
								} catch (e) {
									console.error(e); // eslint-disable-line no-console
								}
							});

							info.connection.bind('mouseout', (connection: Connection) => {
								try {
									if (exitTimer) {
										return;
									}

									if (enterTimer) {
										clearTimeout(enterTimer);
										enterTimer = undefined;
									}

									if (!info.connection || activeConnection !== info.connection) {
										return;
									}

									exitTimer = setTimeout(() => {
										exitTimer = undefined;

										if (info.connection && activeConnection === info.connection) {
											CanvasHelpers.hideConnectionActions(activeConnection);
											activeConnection = null;
										}
									}, 500);
								} catch (e) {
									console.error(e); // eslint-disable-line no-console
								}
							});

							CanvasHelpers.addConnectionActionsOverlay(info.connection,
								() => {
									activeConnection = null;
									this.__deleteJSPlumbConnection(info.connection);
								},
								() => {
									setTimeout(() => {
										insertNodeAfterSelected({
											sourceId: info.sourceId,
											index: sourceInfo.index,
											connection: info.connection,
											eventSource: 'node_connection_action',
										});
									}, 150);
								});
						}

						CanvasHelpers.moveBackInputLabelPosition(info.targetEndpoint);

						this.workflowsStore.addConnection({
							connection: [
								{
									node: sourceNodeName,
									type: sourceInfo.type,
									index: sourceInfo.index,
								},
								{
									node: targetNodeName,
									type: targetInfo.type,
									index: targetInfo.index,
								},
							],
							setStateDirty: true,
						});
					} catch (e) {
						console.error(e); // eslint-disable-line no-console
					}
				});

				this.instance.bind('connectionMoved', (info) => {
					try {
						// When a connection gets moved from one node to another it for some reason
						// calls the "connection" event but not the "connectionDetached" one. So we listen
						// additionally to the "connectionMoved" event and then only delete the existing connection.

						CanvasHelpers.resetInputLabelPosition(info.originalTargetEndpoint);

						// @ts-ignore
						const sourceInfo = info.originalSourceEndpoint.getParameters();
						// @ts-ignore
						const targetInfo = info.originalTargetEndpoint.getParameters();

						const connectionInfo = [
							{
								node: this.workflowsStore.getNodeById(sourceInfo.nodeId)?.name || '',
								type: sourceInfo.type,
								index: sourceInfo.index,
							},
							{
								node: this.workflowsStore.getNodeById(targetInfo.nodeId)?.name || '',
								type: targetInfo.type,
								index: targetInfo.index,
							},
						] as [IConnection, IConnection];

						this.__removeConnection(connectionInfo, false);
					} catch (e) {
						console.error(e); // eslint-disable-line no-console
					}
				});

				this.instance.bind('connectionDetached', (info) => {
					try {
						CanvasHelpers.resetInputLabelPosition(info.targetEndpoint);
						info.connection.removeOverlays();
						this.__removeConnectionByConnectionInfo(info, false);

						if (this.pullConnActiveNodeName) { // establish new connection when dragging connection from one node to another
							const sourceNode = this.workflowsStore.getNodeById(info.connection.sourceId);
							const sourceNodeName = sourceNode.name;
							const outputIndex = info.connection.getParameters().index;

							this.connectTwoNodes(sourceNodeName, outputIndex, this.pullConnActiveNodeName, 0);
							this.pullConnActiveNodeName = null;
						}
					} catch (e) {
						console.error(e); // eslint-disable-line no-console
					}
				});

				// @ts-ignore
				this.instance.bind('connectionDrag', (connection: Connection) => {
					try {
						this.pullConnActiveNodeName = null;
						this.pullConnActive = true;
						this.newNodeInsertPosition = null;
						CanvasHelpers.resetConnection(connection);

						const nodes = [...document.querySelectorAll('.node-default')];

						const onMouseMove = (e: MouseEvent | TouchEvent) => {
							if (!connection) {
								return;
							}

							const element = document.querySelector('.jtk-endpoint.dropHover');
							if (element) {
								// @ts-ignore
								CanvasHelpers.showDropConnectionState(connection, element._jsPlumb);
								return;
							}

							const inputMargin = 24;
							const intersecting = nodes.find((element: Element) => {
								const { top, left, right, bottom } = element.getBoundingClientRect();
								const [x, y] = CanvasHelpers.getMousePosition(e);
								if (top <= y && bottom >= y && (left - inputMargin) <= x && right >= x) {
									const nodeName = (element as HTMLElement).dataset['name'] as string;
									const node = this.workflowsStore.getNodeByName(nodeName) as INodeUi | null;
									if (node) {
										const nodeType = this.nodeTypesStore.getNodeType(node.type, node.typeVersion);
										if (nodeType && nodeType.inputs && nodeType.inputs.length === 1) {
											this.pullConnActiveNodeName = node.name;
											const endpointUUID = this.getInputEndpointUUID(nodeName, 0);
											if (endpointUUID) {
												const endpoint = this.instance.getEndpoint(endpointUUID);

												CanvasHelpers.showDropConnectionState(connection, endpoint);

												return true;
											}
										}
									}
								}

								return false;
							});

							if (!intersecting) {
								CanvasHelpers.showPullConnectionState(connection);
								this.pullConnActiveNodeName = null;
							}
						};

						const onMouseUp = (e: MouseEvent | TouchEvent) => {
							this.pullConnActive = false;
							this.newNodeInsertPosition = this.getMousePositionWithinNodeView(e);
							CanvasHelpers.resetConnectionAfterPull(connection);
							window.removeEventListener('mousemove', onMouseMove);
							window.removeEventListener('mouseup', onMouseUp);
						};

						window.addEventListener('mousemove', onMouseMove);
						window.addEventListener('touchmove', onMouseMove);
						window.addEventListener('mouseup', onMouseUp);
						window.addEventListener('touchend', onMouseMove);
					} catch (e) {
						console.error(e); // eslint-disable-line no-console
					}
				});

				// @ts-ignore
				this.instance.bind(('plusEndpointClick'), (endpoint: Endpoint) => {
					if (endpoint && endpoint.__meta) {
						insertNodeAfterSelected({
							sourceId: endpoint.__meta.nodeId,
							index: endpoint.__meta.index,
							eventSource: 'plus_endpoint',
						});
					}
				});
			},
			async newWorkflow(): Promise<void> {
				this.startLoading();
				await this.resetWorkspace();
				this.workflowData = await this.workflowsStore.getNewWorkflowData();
				this.workflowsStore.currentWorkflowExecutions = [];
				this.workflowsStore.activeWorkflowExecution = null;

				this.uiStore.stateIsDirty = false;
				this.setZoomLevel(1);
				this.zoomToFit();
			},
			tryToAddWelcomeSticky: once(async function(this: any) {
				const newWorkflow = this.workflowData;
				if (window.posthog?.getFeatureFlag?.('welcome-note') === 'test') {
					// For novice users (onboardingFlowEnabled == true)
					// Inject welcome sticky note and zoom to fit

					if (newWorkflow?.onboardingFlowEnabled && !this.isReadOnly) {
						const collisionPadding = CanvasHelpers.GRID_SIZE + CanvasHelpers.NODE_SIZE;
						// Position the welcome sticky left to the added trigger node
						let position: XYPosition = [...(this.triggerNodes[0].position as XYPosition)];

						position[0] -= CanvasHelpers.WELCOME_STICKY_NODE.parameters.width + (CanvasHelpers.GRID_SIZE * 4);
						position = CanvasHelpers.getNewNodePosition(this.nodes, position, [collisionPadding, collisionPadding]);

						await this.addNodes([{
							id: uuid(),
							...CanvasHelpers.WELCOME_STICKY_NODE,
							parameters: {
								// Use parameters from the template but add translated content
								...CanvasHelpers.WELCOME_STICKY_NODE.parameters,
								content: this.$locale.baseText('onboardingWorkflow.stickyContent'),
							},
							position,
						}]);
						this.$telemetry.track('welcome note inserted');
					}
				}
				this.uiStore.nodeViewInitialized = true;
				this.workflowsStore.activeWorkflowExecution = null;
				this.stopLoading();
			}),
			async initView(): Promise<void> {
				if (this.$route.params.action === 'workflowSave') {
					// In case the workflow got saved we do not have to run init
					// as only the route changed but all the needed data is already loaded
					this.uiStore.stateIsDirty = false;
					return Promise.resolve();
				}
				if (this.blankRedirect) {
					this.blankRedirect = false;
				}
				else if (this.$route.name === VIEWS.TEMPLATE_IMPORT) {
					const templateId = this.$route.params.id;
					await this.openWorkflowTemplate(templateId);
				}
				else if (this.isExecutionView) {
					// Load an execution
					const executionId = this.$route.params.id;
					await this.openExecution(executionId);
				} else {
					const result = this.uiStore.stateIsDirty;;
					if (result) {
						const confirmModal = await this.confirmModal(
							this.$locale.baseText('generic.unsavedWork.confirmMessage.message'),
							this.$locale.baseText('generic.unsavedWork.confirmMessage.headline'),
							'warning',
							this.$locale.baseText('generic.unsavedWork.confirmMessage.confirmButtonText'),
							this.$locale.baseText('generic.unsavedWork.confirmMessage.cancelButtonText'),
							true,
						);
						if (confirmModal === MODAL_CONFIRMED) {
							const saved = await this.saveCurrentWorkflow();
							if (saved) await this.settingsStore.fetchPromptsData();
						} else if (confirmModal === MODAL_CLOSE) {
							return Promise.resolve();
						}
					}
					// Load a workflow
					let workflowId = null as string | null;
					if (this.$route.params.name) {
						workflowId = this.$route.params.name;
					}
					if (workflowId !== null) {
						const workflow = await this.restApi().getWorkflow(workflowId);
						if (!workflow) {
							this.$router.push({
								name: VIEWS.NEW_WORKFLOW,
							});
							this.$showMessage({
								title: 'Error',
								message: this.$locale.baseText('openWorkflow.workflowNotFoundError'),
								type: 'error',
							});
						} else {
							this.$titleSet(workflow.name, 'IDLE');
							// Open existing workflow
							await this.openWorkflow(workflowId);
						}
					} else if (this.$route.meta?.nodeView === true) {
						// Create new workflow
						await this.newWorkflow();
					}
				}
				this.uiStore.nodeViewInitialized = true;
				document.addEventListener('keydown', this.keyDown);
				document.addEventListener('keyup', this.keyUp);
				window.addEventListener("beforeunload", (e) => {
					if (this.isDemo){
						return;
					}
					else if (this.uiStore.stateIsDirty === true) {
						const confirmationMessage = this.$locale.baseText('nodeView.itLooksLikeYouHaveBeenEditingSomething');
						(e || window.event).returnValue = confirmationMessage; //Gecko + IE
						return confirmationMessage; //Gecko + Webkit, Safari, Chrome etc.
					} else {
						this.startLoading(
							this.$locale.baseText('nodeView.redirecting'),
						);
						return;
					}
				});
			},
			getOutputEndpointUUID(nodeName: string, index: number): string | null {
				const node = this.workflowsStore.getNodeByName(nodeName);
				if (!node) {
					return null;
				}

				return CanvasHelpers.getOutputEndpointUUID(node.id, index);
			},
			getInputEndpointUUID(nodeName: string, index: number) {
				const node = this.workflowsStore.getNodeByName(nodeName);
				if (!node) {
					return null;
				}

				return CanvasHelpers.getInputEndpointUUID(node.id, index);
			},
			__addConnection(connection: [IConnection, IConnection], addVisualConnection = false) {
				if (addVisualConnection) {
					const outputUuid = this.getOutputEndpointUUID(connection[0].node, connection[0].index);
					const inputUuid = this.getInputEndpointUUID(connection[1].node, connection[1].index);
					if (!outputUuid || !inputUuid) {
						return;
					}

					const uuid: [string, string] = [
						outputUuid,
						inputUuid,
					];

					// Create connections in DOM
					// @ts-ignore
					this.instance.connect({
						uuids: uuid,
						detachable: !this.isReadOnly,
					});
				} else {
					const connectionProperties = { connection, setStateDirty: false };
					// When nodes get connected it gets saved automatically to the storage
					// so if we do not connect we have to save the connection manually
					this.workflowsStore.addConnection(connectionProperties);
				}

				setTimeout(() => {
					this.addPinDataConnections(this.workflowsStore.pinData);
				});
			},
			__removeConnection(connection: [IConnection, IConnection], removeVisualConnection = false) {
				if (removeVisualConnection) {
					const sourceId = this.workflowsStore.getNodeByName(connection[0].node);
					const targetId = this.workflowsStore.getNodeByName(connection[1].node);
					// @ts-ignore
					const connections = this.instance.getConnections({
						source: sourceId,
						target: targetId,
					});

					// @ts-ignore
					connections.forEach((connectionInstance) => {
						this.__deleteJSPlumbConnection(connectionInstance);
					});
				}

				this.workflowsStore.removeConnection({ connection });
			},
			__deleteJSPlumbConnection(connection: Connection) {
				// Make sure to remove the overlay else after the second move
				// it visibly stays behind free floating without a connection.
				connection.removeOverlays();

				const sourceEndpoint = connection.endpoints && connection.endpoints[0];
				this.pullConnActiveNodeName = null; // prevent new connections when connectionDetached is triggered
				this.instance.deleteConnection(connection); // on delete, triggers connectionDetached event which applies mutation to store
				if (sourceEndpoint) {
					const endpoints = this.instance.getEndpoints(sourceEndpoint.elementId);
					endpoints.forEach((endpoint: Endpoint) => endpoint.repaint()); // repaint both circle and plus endpoint
				}
			},
			__removeConnectionByConnectionInfo(info: OnConnectionBindInfo, removeVisualConnection = false) {
				const sourceInfo = info.sourceEndpoint.getParameters();
				const sourceNode = this.workflowsStore.getNodeById(sourceInfo.nodeId);
				const targetInfo = info.targetEndpoint.getParameters();
				const targetNode = this.workflowsStore.getNodeById(targetInfo.nodeId);

				if (sourceNode && targetNode) {
					const connectionInfo = [
						{
							node: sourceNode.name,
							type: sourceInfo.type,
							index: sourceInfo.index,
						},
						{
							node: targetNode.name,
							type: targetInfo.type,
							index: targetInfo.index,
						},
					] as [IConnection, IConnection];

					if (removeVisualConnection) {
						this.__deleteJSPlumbConnection(info.connection);
					}

					this.workflowsStore.removeConnection({ connection: connectionInfo });
				}
			},
			async duplicateNode(nodeName: string) {
				if (!this.editAllowedCheck()) {
					return;
				}
				const node = this.workflowsStore.getNodeByName(nodeName);

				if (node) {
					const nodeTypeData = this.nodeTypesStore.getNodeType(node.type, node.typeVersion);

					if (nodeTypeData && nodeTypeData.maxNodes !== undefined && this.getNodeTypeCount(node.type) >= nodeTypeData.maxNodes) {
						this.showMaxNodeTypeError(nodeTypeData);
						return;
					}

					// Deep copy the data so that data on lower levels of the node-properties do
					// not share objects
					const newNodeData = deepCopy(this.getNodeDataToSave(node));
					newNodeData.id = uuid();

					// Check if node-name is unique else find one that is
					newNodeData.name = this.getUniqueNodeName({
						originalName: newNodeData.name,
						type: newNodeData.type,
					});

					newNodeData.position = CanvasHelpers.getNewNodePosition(
						this.nodes,
						[node.position[0], node.position[1] + 140],
						[0, 140],
					);

					if (newNodeData.webhookId) {
						// Make sure that the node gets a new unique webhook-ID
						newNodeData.webhookId = uuid();
					}

					await this.addNodes([newNodeData]);

					const pinData = this.workflowsStore.pinDataByNodeName(nodeName);
					if (pinData) {
						this.workflowsStore.pinData({
							node: newNodeData,
							data: pinData,
						});
					}

					this.uiStore.stateIsDirty = true;

					// Automatically deselect all nodes and select the current one and also active
					// current node
					this.deselectAllNodes();
					setTimeout(() => {
						this.nodeSelectedByName(newNodeData.name, false);
					});

					this.$telemetry.track('User duplicated node', { node_type: node.type, workflow_id: this.workflowsStore.workflowId });
				}
			},
			getJSPlumbConnection(sourceNodeName: string, sourceOutputIndex: number, targetNodeName: string, targetInputIndex: number): Connection | undefined {
				const sourceNode = this.workflowsStore.getNodeByName(sourceNodeName);
				const targetNode = this.workflowsStore.getNodeByName(targetNodeName);
				if (!sourceNode || !targetNode) {
					return;
				}

				const sourceId = sourceNode.id;
				const targetId = targetNode.id;

				const sourceEndpoint = CanvasHelpers.getOutputEndpointUUID(sourceId, sourceOutputIndex);
				const targetEndpoint = CanvasHelpers.getInputEndpointUUID(targetId, targetInputIndex);

				// @ts-ignore
				const connections = this.instance.getConnections({
					source: sourceId,
					target: targetId,
				}) as Connection[];

				return connections.find((connection: Connection) => {
					const uuids = connection.getUuids();
					return uuids[0] === sourceEndpoint && uuids[1] === targetEndpoint;
				});
			},
			getJSPlumbEndpoints(nodeName: string): Endpoint[] {
				const node = this.workflowsStore.getNodeByName(nodeName);
				return this.instance.getEndpoints(node !== null ? node.id : '');
			},
			getPlusEndpoint(nodeName: string, outputIndex: number): Endpoint | undefined {
				const endpoints = this.getJSPlumbEndpoints(nodeName);
				// @ts-ignore
				return endpoints.find((endpoint: Endpoint) => endpoint.type === 'N8nPlus' && endpoint.__meta && endpoint.__meta.index === outputIndex);
			},
			getIncomingOutgoingConnections(nodeName: string): { incoming: Connection[], outgoing: Connection[] } {
				const node = this.workflowsStore.getNodeByName(nodeName);
				// @ts-ignore
				const outgoing = this.instance.getConnections({
					source: node !== null ? node.id : '',
				}) as Connection[];

				// @ts-ignore
				const incoming = this.instance.getConnections({
					target: node !== null ? node.id : '',
				}) as Connection[];

				return {
					incoming,
					outgoing,
				};
			},
			onNodeMoved(node: INodeUi) {
				const { incoming, outgoing } = this.getIncomingOutgoingConnections(node.name);

				[...incoming, ...outgoing].forEach((connection: Connection) => {
					CanvasHelpers.showOrHideMidpointArrow(connection);
					CanvasHelpers.showOrHideItemsLabel(connection);
				});
			},
			onNodeRun({ name, data, waiting }: { name: string, data: ITaskData[] | null, waiting: boolean }) {
				const pinData = this.workflowsStore.getPinData;

				if (pinData && pinData[name]) return;

				const sourceNodeName = name;
				const sourceNode = this.workflowsStore.getNodeByName(sourceNodeName);
				const sourceId = sourceNode !== null ? sourceNode.id : '';

				if (data === null || data.length === 0 || waiting) {
					// @ts-ignore
					const outgoing = this.instance.getConnections({
						source: sourceId,
					}) as Connection[];

					outgoing.forEach((connection: Connection) => {
						CanvasHelpers.resetConnection(connection);
					});
					const endpoints = this.getJSPlumbEndpoints(sourceNodeName);
					endpoints.forEach((endpoint: Endpoint) => {
						// @ts-ignore
						if (endpoint.type === 'N8nPlus') {
							(endpoint.endpoint as N8nPlusEndpoint).clearSuccessOutput();
						}
					});

					return;
				}

				const nodeConnections = this.workflowsStore.outgoingConnectionsByNodeName(sourceNodeName).main;
				const outputMap = CanvasHelpers.getOutputSummary(data, nodeConnections || []);

				Object.keys(outputMap).forEach((sourceOutputIndex: string) => {
					Object.keys(outputMap[sourceOutputIndex]).forEach((targetNodeName: string) => {
						Object.keys(outputMap[sourceOutputIndex][targetNodeName]).forEach((targetInputIndex: string) => {
							if (targetNodeName) {
								const connection = this.getJSPlumbConnection(sourceNodeName, parseInt(sourceOutputIndex, 10), targetNodeName, parseInt(targetInputIndex, 10));

								if (connection) {
									const output = outputMap[sourceOutputIndex][targetNodeName][targetInputIndex];

									if (!output || !output.total) {
										CanvasHelpers.resetConnection(connection);
									}
									else {
										CanvasHelpers.addConnectionOutputSuccess(connection, output);
									}
								}
							}

							const endpoint = this.getPlusEndpoint(sourceNodeName, parseInt(sourceOutputIndex, 10));
							if (endpoint && endpoint.endpoint) {
								const output = outputMap[sourceOutputIndex][NODE_OUTPUT_DEFAULT_KEY][0];
								if (output && output.total > 0) {
									(endpoint.endpoint as N8nPlusEndpoint).setSuccessOutput(CanvasHelpers.getRunItemsLabel(output));
								}
								else {
									(endpoint.endpoint as N8nPlusEndpoint).clearSuccessOutput();
								}
							}
						});
					});
				});
			},
			removeNode(nodeName: string) {
				if (!this.editAllowedCheck()) {
					return;
				}

				const node = this.workflowsStore.getNodeByName(nodeName);
				if (!node) {
					return;
				}

				// "requiredNodeTypes" are also defined in cli/commands/run.ts
				const requiredNodeTypes: string[] = [];

				if (requiredNodeTypes.includes(node.type)) {
					// The node is of the required type so check first
					// if any node of that type would be left when the
					// current one would get deleted.
					let deleteAllowed = false;
					for (const checkNode of this.nodes) {
						if (checkNode.name === node.name) {
							continue;
						}
						if (requiredNodeTypes.includes(checkNode.type)) {
							deleteAllowed = true;
							break;
						}
					}

					if (!deleteAllowed) {
						return;
					}
				}

				if (node.type === STICKY_NODE_TYPE) {
					this.$telemetry.track(
						'User deleted workflow note',
						{
							workflow_id: this.workflowsStore.workflowId,
							is_welcome_note: node.name === QUICKSTART_NOTE_NAME,
						},
					);
				} else {
					this.$externalHooks().run('node.deleteNode', { node });
					this.$telemetry.track('User deleted node', { node_type: node.type, workflow_id: this.workflowsStore.workflowId });
				}

				let waitForNewConnection = false;
				// connect nodes before/after deleted node
				const nodeType = this.nodeTypesStore.getNodeType(node.type, node.typeVersion);
				if (nodeType && nodeType.outputs.length === 1
					&& nodeType.inputs.length === 1) {
					const { incoming, outgoing } = this.getIncomingOutgoingConnections(node.name);
					if (incoming.length === 1 && outgoing.length === 1) {
						const conn1 = incoming[0];
						const conn2 = outgoing[0];
						if (conn1.__meta && conn2.__meta) {
							waitForNewConnection = true;
							const sourceNodeName = conn1.__meta.sourceNodeName;
							const sourceNodeOutputIndex = conn1.__meta.sourceOutputIndex;
							const targetNodeName = conn2.__meta.targetNodeName;
							const targetNodeOuputIndex = conn2.__meta.targetOutputIndex;

							setTimeout(() => {
								this.connectTwoNodes(sourceNodeName, sourceNodeOutputIndex, targetNodeName, targetNodeOuputIndex);

								if (waitForNewConnection) {
									this.instance.setSuspendDrawing(false, true);
									waitForNewConnection = false;
								}
							}, 100); // just to make it clear to users that this is a new connection
						}
					}
				}

				setTimeout(() => {
					// Suspend drawing
					this.instance.setSuspendDrawing(true);

					// Remove all endpoints and the connections in jsplumb
					this.instance.removeAllEndpoints(node.id);

					// Remove the draggable
					// @ts-ignore
					this.instance.destroyDraggable(node.id);

					// Remove the connections in data
					this.workflowsStore.removeAllNodeConnection(node);
					this.workflowsStore.removeNode(node);
					this.workflowsStore.clearNodeExecutionData(node.name);

					if (!waitForNewConnection) {
						// Now it can draw again
						this.instance.setSuspendDrawing(false, true);
					}

					// Remove node from selected index if found in it
					this.uiStore.removeNodeFromSelection(node);
				}, 0); // allow other events to finish like drag stop
			},
			valueChanged(parameterData: IUpdateInformation) {
				if (parameterData.name === 'name' && parameterData.oldValue) {
					// The name changed so we have to take care that
					// the connections get changed.
					this.renameNode(parameterData.oldValue as string, parameterData.value as string);
				}
			},
			async renameNodePrompt(currentName: string) {
				try {
					const promptResponsePromise = this.$prompt(
						this.$locale.baseText('nodeView.prompt.newName') + ':',
						this.$locale.baseText('nodeView.prompt.renameNode') + `: ${currentName}`,
						{
							customClass: 'rename-prompt',
							confirmButtonText: this.$locale.baseText('nodeView.prompt.rename'),
							cancelButtonText: this.$locale.baseText('nodeView.prompt.cancel'),
							inputErrorMessage: this.$locale.baseText('nodeView.prompt.invalidName'),
							inputValue: currentName,
						},
					);

					// Wait till it had time to display
					await Vue.nextTick();

					// Get the input and select the text in it
					const nameInput = document.querySelector('.rename-prompt .el-input__inner') as HTMLInputElement | undefined;
					if (nameInput) {
						nameInput.focus();
						nameInput.select();
					}

					const promptResponse = await promptResponsePromise as MessageBoxInputData;

					this.renameNode(currentName, promptResponse.value);
				} catch (e) { }
			},
			async renameNode(currentName: string, newName: string) {
				if (currentName === newName) {
					return;
				}

				const activeNodeName = this.activeNode && this.activeNode.name;
				const isActive = activeNodeName === currentName;
				if (isActive) {
					this.renamingActive = true;
				}

				// Check if node-name is unique else find one that is
				newName = this.getUniqueNodeName({
					originalName: newName,
				});

				// Rename the node and update the connections
				const workflow = this.getCurrentWorkflow(true);
				workflow.renameNode(currentName, newName);

				// Update also last selected node and execution data
				this.workflowsStore.renameNodeSelectedAndExecution({ old: currentName, new: newName });

				// Reset all nodes and connections to load the new ones
				this.deleteEveryEndpoint();

				this.workflowsStore.removeAllConnections({ setStateDirty: false });
				this.workflowsStore.removeAllNodes({ removePinData: false, setStateDirty: true });

				// Wait a tick that the old nodes had time to get removed
				await Vue.nextTick();

				// Add the new updated nodes
				await this.addNodes(Object.values(workflow.nodes), workflow.connectionsBySourceNode);

				// Make sure that the node is selected again
				this.deselectAllNodes();
				this.nodeSelectedByName(newName);

				if (isActive) {
					this.ndvStore.activeNodeName = newName;
					this.renamingActive = false;
				}
			},
			deleteEveryEndpoint() {
				// Check as it does not exist on first load
				if (this.instance) {
					const nodes = this.workflowsStore.allNodes;
					nodes.forEach((node: INodeUi) => {
						try {
							// important to prevent memory leak
							// @ts-ignore
							this.instance.destroyDraggable(node.id);
						} catch (e) {
							console.error(e);
						}
					});

					this.instance.deleteEveryEndpoint();
				}
			},
			matchCredentials(node: INodeUi) {
				if (!node.credentials) {
					return;
				}
				Object.entries(node.credentials).forEach(([nodeCredentialType, nodeCredentials]: [string, INodeCredentialsDetails]) => {
					const credentialOptions = this.$store.getters['credentials/getCredentialsByType'](nodeCredentialType) as ICredentialsResponse[];

					// Check if workflows applies old credentials style
					if (typeof nodeCredentials === 'string') {
						nodeCredentials = {
							id: null,
							name: nodeCredentials,
						};
						this.credentialsUpdated = true;
					}

					if (nodeCredentials.id) {
						// Check whether the id is matching with a credential
						const credentialsId = nodeCredentials.id.toString(); // due to a fixed bug in the migration UpdateWorkflowCredentials (just sqlite) we have to cast to string and check later if it has been a number
						const credentialsForId = credentialOptions.find((optionData: ICredentialsResponse) =>
							optionData.id === credentialsId,
						);
						if (credentialsForId) {
							if (credentialsForId.name !== nodeCredentials.name || typeof nodeCredentials.id === 'number') {
								node.credentials![nodeCredentialType] = { id: credentialsForId.id, name: credentialsForId.name };
								this.credentialsUpdated = true;
							}
							return;
						}
					}

					// No match for id found or old credentials type used
					node.credentials![nodeCredentialType] = nodeCredentials;

					// check if only one option with the name would exist
					const credentialsForName = credentialOptions.filter((optionData: ICredentialsResponse) => optionData.name === nodeCredentials.name);

					// only one option exists for the name, take it
					if (credentialsForName.length === 1) {
						node.credentials![nodeCredentialType].id = credentialsForName[0].id;
						this.credentialsUpdated = true;
					}
				});
			},
			async addNodes(nodes: INodeUi[], connections?: IConnections) {
				if (!nodes || !nodes.length) {
					return;
				}

				// Before proceeding we must check if all nodes contain the `properties` attribute.
				// Nodes are loaded without this information so we must make sure that all nodes
				// being added have this information.
				await this.loadNodesProperties(nodes.map(node => ({ name: node.type, version: node.typeVersion })));

				// Add the node to the node-list
				let nodeType: INodeTypeDescription | null;
				let foundNodeIssues: INodeIssues | null;
				nodes.forEach((node) => {
					if (!node.id) {
						node.id = uuid();
					}

					nodeType = this.nodeTypesStore.getNodeType(node.type, node.typeVersion);

					// Make sure that some properties always exist
					if (!node.hasOwnProperty('disabled')) {
						node.disabled = false;
					}

					if (!node.hasOwnProperty('parameters')) {
						node.parameters = {};
					}

					// Load the defaul parameter values because only values which differ
					// from the defaults get saved
					if (nodeType !== null) {
						let nodeParameters = null;
						try {
							nodeParameters = NodeHelpers.getNodeParameters(nodeType.properties, node.parameters, true, false, node);
						} catch (e) {
							console.error(this.$locale.baseText('nodeView.thereWasAProblemLoadingTheNodeParametersOfNode') + `: "${node.name}"`); // eslint-disable-line no-console
							console.error(e); // eslint-disable-line no-console
						}
						node.parameters = nodeParameters !== null ? nodeParameters : {};

						// if it's a webhook and the path is empty set the UUID as the default path
						if (node.type === WEBHOOK_NODE_TYPE && node.parameters.path === '') {
							node.parameters.path = node.webhookId as string;
						}
					}

					// check and match credentials, apply new format if old is used
					this.matchCredentials(node);

					foundNodeIssues = this.getNodeIssues(nodeType, node);

					if (foundNodeIssues !== null) {
						node.issues = foundNodeIssues;
					}

					this.workflowsStore.addNode(node);
				});

				// Wait for the node to be rendered
				await Vue.nextTick();

				// Suspend drawing
				this.instance.setSuspendDrawing(true);

				// Load the connections
				if (connections !== undefined) {
					let connectionData;
					for (const sourceNode of Object.keys(connections)) {
						for (const type of Object.keys(connections[sourceNode])) {
							for (let sourceIndex = 0; sourceIndex < connections[sourceNode][type].length; sourceIndex++) {
								const outwardConnections = connections[sourceNode][type][sourceIndex];
								if (!outwardConnections) {
									continue;
								}
								outwardConnections.forEach((
									targetData,
								) => {
									connectionData = [
										{
											node: sourceNode,
											type,
											index: sourceIndex,
										},
										{
											node: targetData.node,
											type: targetData.type,
											index: targetData.index,
										},
									] as [IConnection, IConnection];

									this.__addConnection(connectionData, true);
								});
							}
						}
					}
				}

				// Now it can draw again
				this.instance.setSuspendDrawing(false, true);
			},
			async addNodesToWorkflow(data: IWorkflowDataUpdate): Promise<IWorkflowDataUpdate> {
				// Because nodes with the same name maybe already exist, it could
				// be needed that they have to be renamed. Also could it be possible
				// that nodes are not allowd to be created because they have a create
				// limit set. So we would then link the new nodes with the already existing ones.
				// In this object all that nodes get saved in the format:
				//   old-name -> new-name
				const nodeNameTable: {
					[key: string]: string;
				} = {};
				const newNodeNames: string[] = [];

				if (!data.nodes) {
					// No nodes to add
					throw new Error(
						this.$locale.baseText('nodeView.noNodesGivenToAdd'),
					);
				}

				// Get how many of the nodes of the types which have
				// a max limit set already exist
				const nodeTypesCount = this.getNodeTypesMaxCount();

				let oldName: string;
				let newName: string;
				const createNodes: INode[] = [];

				await this.loadNodesProperties(data.nodes.map(node => ({ name: node.type, version: node.typeVersion })));

				data.nodes.forEach(node => {
					if (nodeTypesCount[node.type] !== undefined) {
						if (nodeTypesCount[node.type].exist >= nodeTypesCount[node.type].max) {
							// Node is not allowed to be created so
							// do not add it to the create list but
							// add the name of the existing node
							// that this one gets linked up instead.
							nodeNameTable[node.name] = nodeTypesCount[node.type].nodeNames[0];
							return;
						} else {
							// Node can be created but increment the
							// counter in case multiple ones are
							// supposed to be created
							nodeTypesCount[node.type].exist += 1;
						}
					}

					oldName = node.name;
					newName = this.getUniqueNodeName({
						originalName: node.name,
						additionalUsedNames: newNodeNames,
						type: node.type,
					});

					newNodeNames.push(newName);
					nodeNameTable[oldName] = newName;

					createNodes.push(node);
				});

				// Get only the connections of the nodes that get created
				const newConnections: IConnections = {};
				const currentConnections = data.connections!;
				const createNodeNames = createNodes.map((node) => node.name);
				let sourceNode, type, sourceIndex, connectionIndex, connectionData;
				for (sourceNode of Object.keys(currentConnections)) {
					if (!createNodeNames.includes(sourceNode)) {
						// Node does not get created so skip output connections
						continue;
					}

					const connection: INodeConnections = {};

					for (type of Object.keys(currentConnections[sourceNode])) {
						connection[type] = [];
						for (sourceIndex = 0; sourceIndex < currentConnections[sourceNode][type].length; sourceIndex++) {
							const nodeSourceConnections = [];
							if (currentConnections[sourceNode][type][sourceIndex]) {
								for (connectionIndex = 0; connectionIndex < currentConnections[sourceNode][type][sourceIndex].length; connectionIndex++) {
									connectionData = currentConnections[sourceNode][type][sourceIndex][connectionIndex];
									if (!createNodeNames.includes(connectionData.node)) {
										// Node does not get created so skip input connection
										continue;
									}

									nodeSourceConnections.push(connectionData);
									// Add connection
								}
							}
							connection[type].push(nodeSourceConnections);
						}
					}

					newConnections[sourceNode] = connection;
				}

				// Create a workflow with the new nodes and connections that we can use
				// the rename method
				const tempWorkflow: Workflow = this.getWorkflow(createNodes, newConnections);

				// Rename all the nodes of which the name changed
				for (oldName in nodeNameTable) {
					if (oldName === nodeNameTable[oldName]) {
						// Name did not change so skip
						continue;
					}
					tempWorkflow.renameNode(oldName, nodeNameTable[oldName]);
				}

				// Add the nodes with the changed node names, expressions and connections
				await this.addNodes(Object.values(tempWorkflow.nodes), tempWorkflow.connectionsBySourceNode);

				uiStore.stateIsDirty = true;

				return {
					nodes: Object.values(tempWorkflow.nodes),
					connections: tempWorkflow.connectionsBySourceNode,
				};
			},
			getSelectedNodesToSave(): Promise<IWorkflowData> {
				const data: IWorkflowData = {
					nodes: [],
					connections: {},
				};

				// Get data of all the selected noes
				let nodeData;
				const exportNodeNames: string[] = [];

				for (const node of this.uiStore.getSelectedNodes) {
					try {
						nodeData = this.getNodeDataToSave(node);
						exportNodeNames.push(node.name);
					} catch (e) {
						return Promise.reject(e);
					}

					data.nodes.push(nodeData);
				}

				// Get only connections of exported nodes and ignore all other ones
				let connectionToKeep,
					connections: INodeConnections,
					type: string,
					connectionIndex: number,
					sourceIndex: number,
					connectionData: IConnection,
					typeConnections: INodeConnections;

				data.nodes.forEach((node) => {
					connections = this.workflowsStore.outgoingConnectionsByNodeName(node.name);
					if (Object.keys(connections).length === 0) {
						return;
					}

					// Keep only the connection to node which get also exported
					// @ts-ignore
					typeConnections = {};
					for (type of Object.keys(connections)) {
						for (sourceIndex = 0; sourceIndex < connections[type].length; sourceIndex++) {
							connectionToKeep = [];
							for (connectionIndex = 0; connectionIndex < connections[type][sourceIndex].length; connectionIndex++) {
								connectionData = connections[type][sourceIndex][connectionIndex];
								if (exportNodeNames.indexOf(connectionData.node) !== -1) {
									connectionToKeep.push(connectionData);
								}
							}

							if (connectionToKeep.length) {
								if (!typeConnections.hasOwnProperty(type)) {
									typeConnections[type] = [];
								}
								typeConnections[type][sourceIndex] = connectionToKeep;
							}
						}
					}

					if (Object.keys(typeConnections).length) {
						data.connections[node.name] = typeConnections;
					}
				});

				return Promise.resolve(data);
			},
			resetWorkspace() {
				// Reset nodes
				this.deleteEveryEndpoint();

				if (this.executionWaitingForWebhook) {
					// Make sure that if there is a waiting test-webhook that
					// it gets removed
					this.restApi().removeTestWebhook(this.workflowsStore.workflowId)
						.catch(() => {
							// Ignore all errors
						});
				}

				this.workflowsStore.removeAllConnections({ setStateDirty: false });
				this.workflowsStore.removeAllNodes({ setStateDirty: false, removePinData: true });

				// Reset workflow execution data
				this.workflowsStore.setWorkflowExecutionData(null);
				this.workflowsStore.resetAllNodesIssues();
				// vm.$forceUpdate();

				this.workflowsStore.setActive(false);
				this.workflowsStore.setWorkflowId(PLACEHOLDER_EMPTY_WORKFLOW_ID);
				this.workflowsStore.setWorkflowName({ newName: '', setStateDirty: false });
				this.workflowsStore.setWorkflowSettings({});
				this.workflowsStore.setWorkflowTagIds([]);

				this.workflowsStore.activeExecutionId = null;
				this.workflowsStore.executingNode = null;
				this.workflowsStore.executionWaitingForWebhook = false;
				this.uiStore.removeActiveAction('workflowRunning');

				this.uiStore.resetSelectedNodes();
				this.uiStore.nodeViewOffsetPosition = [0, 0];

				return Promise.resolve();
			},
			async loadActiveWorkflows(): Promise<void> {
				const activeWorkflows = await this.restApi().getActiveWorkflows();
				this.workflowsStore.activeWorkflows = activeWorkflows;
			},
			async loadNodeTypes(): Promise<void> {
				await this.nodeTypesStore.getNodeTypes();
			},
			async loadCredentialTypes(): Promise<void> {
				await this.$store.dispatch('credentials/fetchCredentialTypes', true);
			},
			async loadCredentials(): Promise<void> {
				await this.$store.dispatch('credentials/fetchAllCredentials');
				await this.$store.dispatch('credentials/fetchForeignCredentials');
			},
			async loadNodesProperties(nodeInfos: INodeTypeNameVersion[]): Promise<void> {
				const allNodes: INodeTypeDescription[] = this.nodeTypesStore.allNodeTypes;

				const nodesToBeFetched: INodeTypeNameVersion[] = [];
				allNodes.forEach(node => {
					const nodeVersions = Array.isArray(node.version) ? node.version : [node.version];
					if (!!nodeInfos.find(n => n.name === node.name && nodeVersions.includes(n.version)) && !node.hasOwnProperty('properties')) {
						nodesToBeFetched.push({
							name: node.name,
							version: Array.isArray(node.version)
								? node.version.slice(-1)[0]
								: node.version,
						});
					}
				});

				if (nodesToBeFetched.length > 0) {
					// Only call API if node information is actually missing
					this.startLoading();
					await this.nodeTypesStore.getNodesInformation(nodesToBeFetched);
					this.stopLoading();
				}
			},
			async onPostMessageReceived(message: MessageEvent) {
				try {
					const json = JSON.parse(message.data);
					if (json && json.command === 'openWorkflow') {
						try {
							await this.importWorkflowExact(json);
							this.isExecutionPreview = false;
						} catch (e) {
							if (window.top) {
								window.top.postMessage(JSON.stringify({ command: 'error', message: this.$locale.baseText('openWorkflow.workflowImportError') }), '*');
							}
							this.$showMessage({
								title: this.$locale.baseText('openWorkflow.workflowImportError'),
								message: (e as Error).message,
								type: 'error',
							});
						}
					} else if (json && json.command === 'openExecution') {
						try {
							await this.openExecution(json.executionId);
							this.isExecutionPreview = true;
						} catch (e) {
							if (window.top) {
								window.top.postMessage(JSON.stringify({ command: 'error', message: this.$locale.baseText('nodeView.showError.openExecution.title') }), '*');
							}
							this.$showMessage({
								title: this.$locale.baseText('nodeView.showError.openExecution.title'),
								message: (e as Error).message,
								type: 'error',
							});
						}
					}
				} catch (e) {
				}
			},
			async onImportWorkflowDataEvent(data: IDataObject) {
				await this.importWorkflowData(data.data as IWorkflowDataUpdate, undefined, 'file');
			},
			async onImportWorkflowUrlEvent(data: IDataObject) {
				const workflowData = await this.getWorkflowDataFromUrl(data.url as string);
				if (workflowData !== undefined) {
					await this.importWorkflowData(workflowData, undefined, 'url');
				}
			},
			addPinDataConnections(pinData: IPinData) {
				Object.keys(pinData).forEach((nodeName) => {
					const node = this.workflowsStore.getNodeByName(nodeName);
					if (!node) {
						return;
					}

					// @ts-ignore
					const connections = this.instance.getConnections({
						source: node.id,
					}) as Connection[];

					connections.forEach((connection) => {
						CanvasHelpers.addConnectionOutputSuccess(connection, {
							total: pinData[nodeName].length,
							iterations: 0,
						});
					});
				});
			},
			removePinDataConnections(pinData: IPinData) {
				Object.keys(pinData).forEach((nodeName) => {
					const node = this.workflowsStore.getNodeByName(nodeName);
					if (!node) {
						return;
					}

					// @ts-ignore
					const connections = this.instance.getConnections({
						source: node.id,
					}) as Connection[];

					connections.forEach(CanvasHelpers.resetConnection);
				});
			},
			onToggleNodeCreator({ source, createNodeActive }: { source?: string; createNodeActive: boolean }) {
				if (createNodeActive === this.createNodeActive) return;

				// Default to the trigger tab in node creator if there's no trigger node yet
				if (!this.containsTrigger) this.$store.commit('nodeCreator/setSelectedType', TRIGGER_NODE_FILTER);

				this.createNodeActive = createNodeActive;
				this.$externalHooks().run('nodeView.createNodeActiveChanged', { source, createNodeActive });
				this.$telemetry.trackNodesPanel('nodeView.createNodeActiveChanged', { source, createNodeActive, workflow_id: this.workflowsStore.workflowId });
			},
			onAddNode({ nodeTypeName, position }: { nodeTypeName: string; position?: [number, number] }) {
				this.addNode(nodeTypeName, { position });
			},
		},
		async mounted() {
			this.$titleReset();
			window.addEventListener('message', this.onPostMessageReceived);
			this.$root.$on('importWorkflowData', this.onImportWorkflowDataEvent);
			this.$root.$on('newWorkflow', this.newWorkflow);
			this.$root.$on('importWorkflowUrl', this.onImportWorkflowUrlEvent);

			this.startLoading();
			this.resetWorkspace();

			const loadPromises = [
				this.loadActiveWorkflows(),
				this.loadCredentials(),
				this.loadCredentialTypes(),
			];

			if (this.nodeTypesStore.allNodeTypes.length === 0) {
				loadPromises.push(this.loadNodeTypes());
			}

			try {
				await Promise.all(loadPromises);
			} catch (error) {
				this.$showError(
					error,
					this.$locale.baseText('nodeView.showError.mounted1.title'),
					this.$locale.baseText('nodeView.showError.mounted1.message') + ':',
				);
				return;
			}

			this.instance.ready(async () => {
				try {
					try {
						this.initNodeView();
					} catch {} // This will break if mounted after jsplumb has been initiated from executions preview, so continue if it breaks
					await this.initView();
					if (window.top) {
						window.top.postMessage(JSON.stringify({ command: 'n8nReady', version: this.rootStore.versionCli }), '*');
					}
				} catch (error) {
					this.$showError(
						error,
						this.$locale.baseText('nodeView.showError.mounted2.title'),
						this.$locale.baseText('nodeView.showError.mounted2.message') + ':',
					);
				}
				this.stopLoading();

				setTimeout(() => {
					this.usersStore.showPersonalizationSurvey();
					this.checkForNewVersions();
					this.addPinDataConnections(this.workflowsStore.getPinData || {} as IPinData);
				}, 0);
			});

			// TODO: This currently breaks since front-end hooks are still not updated to work with pinia store
			this.$externalHooks().run('nodeView.mount').catch(e => {});

			if (
				this.currentUser.personalizationAnswers !== null &&
				this.settingsStore.onboardingCallPromptEnabled &&
				getAccountAge(this.currentUser) <= ONBOARDING_PROMPT_TIMEBOX
			) {
				const onboardingResponse = await this.uiStore.getNextOnboardingPrompt();
				const promptTimeout = onboardingResponse.toast_sequence_number === 1 ? FIRST_ONBOARDING_PROMPT_TIMEOUT : 1000;

				if (onboardingResponse.title && onboardingResponse.description) {
					setTimeout(async () => {
						this.$showToast({
							type: 'info',
							title: onboardingResponse.title,
							message: onboardingResponse.description,
							duration: 0,
							customClass: 'clickable',
							closeOnClick: true,
							onClick: () => {
								this.$telemetry.track('user clicked onboarding toast', {
									seq_num: onboardingResponse.toast_sequence_number,
									title: onboardingResponse.title,
									description: onboardingResponse.description,
								});
								this.uiStore.openModal(ONBOARDING_CALL_SIGNUP_MODAL_KEY);
							},
						});
					}, promptTimeout);
				}
			}
			dataPinningEventBus.$on('pin-data', this.addPinDataConnections);
			dataPinningEventBus.$on('unpin-data', this.removePinDataConnections);
		},
		activated() {
			const openSideMenu = this.uiStore.addFirstStepOnLoad;
			if (openSideMenu) {
				this.showTriggerCreator('trigger_placeholder_button');
			}
			this.uiStore.addFirstStepOnLoad = false;

			document.addEventListener('keydown', this.keyDown);
			document.addEventListener('keyup', this.keyUp);
			window.addEventListener('message', this.onPostMessageReceived);
			this.$root.$on('newWorkflow', this.newWorkflow);
			this.$root.$on('importWorkflowData', this.onImportWorkflowDataEvent);
			this.$root.$on('importWorkflowUrl', this.onImportWorkflowUrlEvent);
			dataPinningEventBus.$on('pin-data', this.addPinDataConnections);
			dataPinningEventBus.$on('unpin-data', this.removePinDataConnections);
		},
		deactivated () {
			document.removeEventListener('keydown', this.keyDown);
			document.removeEventListener('keyup', this.keyUp);
			window.removeEventListener('message', this.onPostMessageReceived);
			this.$root.$off('newWorkflow', this.newWorkflow);
			this.$root.$off('importWorkflowData', this.onImportWorkflowDataEvent);
			this.$root.$off('importWorkflowUrl', this.onImportWorkflowUrlEvent);

			dataPinningEventBus.$off('pin-data', this.addPinDataConnections);
			dataPinningEventBus.$off('unpin-data', this.removePinDataConnections);
		},
		destroyed() {
			this.resetWorkspace();
			this.uiStore.stateIsDirty = false;
			window.removeEventListener('message', this.onPostMessageReceived);
			this.$root.$off('newWorkflow', this.newWorkflow);
			this.$root.$off('importWorkflowData', this.onImportWorkflowDataEvent);
			this.$root.$off('importWorkflowUrl', this.onImportWorkflowUrlEvent);

			dataPinningEventBus.$off('pin-data', this.addPinDataConnections);
			dataPinningEventBus.$off('unpin-data', this.removePinDataConnections);
		},
	});
</script>

<style scoped lang="scss">
.zoom-menu {
	$--zoom-menu-margin: 15;

	position: absolute;
	left: $sidebar-width + $--zoom-menu-margin;
	width: 210px;
	bottom: 108px;
	left: 35px;
	line-height: 25px;
	color: #444;
	padding-right: 5px;

	button {
		border: var(--border-base);
	}

	>* {
		+* {
			margin-left: var(--spacing-3xs);
		}

		&:hover {
			transform: scale(1.1);
		}
	}
}

.regular-zoom-menu {
	@media (max-width: $breakpoint-2xs) {
		bottom: 90px;
	}
}

.demo-zoom-menu {
	left: 10px;
	bottom: 10px;
}

.node-view-root {
	position: relative;
	flex: 1;
	overflow: hidden;
	background-color: var(--color-canvas-background);
	width: 100%;
	height: 100%;
	position: relative;
}

.node-view-wrapper {
	position: fixed;
}

.node-view {
	position: relative;
	width: 100%;
	height: 100%;
	transform-origin: 0 0;
	z-index: -1;
}

.node-view-background {
	background-color: var(--color-canvas-background);
	position: absolute;
	width: 10000px;
	height: 10000px;
	z-index: -2;
}

.move-active {
	cursor: grab;
	cursor: -moz-grab;
	cursor: -webkit-grab;
	touch-action: none;
}

.move-in-process {
	cursor: grabbing;
	cursor: -moz-grabbing;
	cursor: -webkit-grabbing;
	touch-action: none;
}

.workflow-execute-wrapper {
	position: absolute;
	display: flex;
	justify-content: center;
	left: 50%;
	transform: translateX(-50%);
	bottom: 110px;
	width: auto;

	> * {
		margin-inline-end: 0.625rem;
	}
}

/* Makes sure that when selected with mouse it does not select text */
.do-not-select *,
.jtk-drag-select * {
	-webkit-touch-callout: none;
	-webkit-user-select: none;
	-khtml-user-select: none;
	-moz-user-select: none;
	-ms-user-select: none;
	user-select: none;
}
</style>

<style lang="scss">
.connection-run-items-label {
	span {
		border-radius: 7px;
		background-color: hsla(var(--color-canvas-background-h), var(--color-canvas-background-s), var(--color-canvas-background-l), .85);
		line-height: 1.3em;
		padding: 0px 3px;
		white-space: nowrap;
		font-size: var(--font-size-s);
		font-weight: var(--font-weight-regular);
		color: var(--color-success);
	}

	.floating {
		position: absolute;
		top: -22px;
		transform: translateX(-50%);
	}
}

.connection-input-name-label {
	position: relative;

	span {
		position: absolute;
		top: -10px;
		left: -60px;
	}
}

.drop-add-node-label {
	color: var(--color-text-dark);
	font-weight: 600;
	font-size: 0.8em;
	text-align: center;
	background-color: #ffffff55;
}

.node-input-endpoint-label,
.node-output-endpoint-label {
	background-color: hsla(var(--color-canvas-background-h), var(--color-canvas-background-s), var(--color-canvas-background-l), .85);
	border-radius: 7px;
	font-size: 0.7em;
	padding: 2px;
	white-space: nowrap;
}

.node-input-endpoint-label {
	text-align: right;
}

.connection-actions {
	&:hover {
		display: block !important;
	}

	>div {
		color: var(--color-foreground-xdark);
		border: 2px solid var(--color-foreground-xdark);
		background-color: var(--color-background-xlight);
		border-radius: var(--border-radius-base);
		height: var(--spacing-l);
		width: var(--spacing-l);
		cursor: pointer;

		display: inline-flex;
		align-items: center;
		justify-content: center;

		position: absolute;
		top: -12px;

		&.add {
			right: 4px;
		}

		&.delete {
			left: 4px;
		}

		svg {
			pointer-events: none;
			font-size: var(--font-size-2xs);
		}

		&:hover {
			border-color: var(--color-primary);
			color: var(--color-primary);
		}
	}
}
</style>

<style module lang="scss">

.content {
	position: relative;
	display: flex;
	overflow: auto;
	height: 100vh;
}

.shake {
	animation: 1s 200ms shake;
}

@keyframes shake {
	10%, 90% {
    transform: translate3d(-1px, 0, 0);
  }

  20%, 80% {
    transform: translate3d(2px, 0, 0);
  }

  30%, 50%, 70% {
    transform: translate3d(-4px, 0, 0);
  }

  40%, 60% {
    transform: translate3d(4px, 0, 0);
  }
}

</style><|MERGE_RESOLUTION|>--- conflicted
+++ resolved
@@ -806,21 +806,13 @@
 						),
 					);
 				}
-<<<<<<< HEAD
 				this.workflowsStore.setActive(data.active || false);
 				this.workflowsStore.setWorkflowId(workflowId);
 				this.workflowsStore.setWorkflowName({ newName: data.name, setStateDirty: false });
 				this.workflowsStore.setWorkflowSettings(data.settings || {});
 				this.workflowsStore.setWorkflowPinData(data.pinData || {});
-=======
-				this.$store.commit('setActive', data.active || false);
-				this.$store.commit('setWorkflowId', workflowId);
-				this.$store.commit('setWorkflowName', { newName: data.name, setStateDirty: false });
-				this.$store.commit('setWorkflowSettings', data.settings || {});
-				this.$store.commit('setWorkflowPinData', data.pinData || {});
-				this.$store.commit('setWorkflowHash', data.hash);
-
->>>>>>> 7563d450
+				this.workflowsStore.setWorkflowHash(data.hash || '');
+
 				const tags = (data.tags || []) as ITag[];
 				const tagIds = tags.map((tag) => tag.id);
 				this.workflowsStore.setWorkflowTagIds(tagIds || []);
