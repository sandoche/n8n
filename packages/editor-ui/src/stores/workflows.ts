--- conflicted
+++ resolved
@@ -21,12 +21,7 @@
 	IWorkflowsMap,
 	WorkflowsState,
 } from "@/Interface";
-<<<<<<< HEAD
 import { defineStore } from "pinia";
-import { findLast } from 'lodash';
-import { IConnection, IConnections, IDataObject, INode, INodeConnections, INodeCredentials, INodeCredentialsDetails, INodeExecutionData, INodeIssueData, IPinData, IRunData, ITaskData, IWorkflowSettings } from 'n8n-workflow';
-=======
-import {defineStore} from "pinia";
 import {
 	deepCopy,
 	IConnection,
@@ -43,7 +38,6 @@
 	ITaskData,
 	IWorkflowSettings,
 } from 'n8n-workflow';
->>>>>>> 92c77127
 import Vue from "vue";
 
 import {useRootStore} from "./n8nRootStore";
