export const MAX_WORKFLOW_SIZE = 16777216; // Workflow size limit in bytes
export const MAX_WORKFLOW_PINNED_DATA_SIZE = 12582912; // Workflow pinned data size limit in bytes
export const MAX_DISPLAY_DATA_SIZE = 204800;
export const MAX_DISPLAY_ITEMS_AUTO_ALL = 250;

export const PLACEHOLDER_FILLED_AT_EXECUTION_TIME = '[filled at execution time]';

// parameter input
export const CUSTOM_API_CALL_KEY = '__CUSTOM_API_CALL__';

// workflows
export const PLACEHOLDER_EMPTY_WORKFLOW_ID = '__EMPTY__';
export const DEFAULT_NODETYPE_VERSION = 1;
export const DEFAULT_NEW_WORKFLOW_NAME = 'My workflow';
export const MIN_WORKFLOW_NAME_LENGTH = 1;
export const MAX_WORKFLOW_NAME_LENGTH = 128;
export const DUPLICATE_POSTFFIX = ' copy';
export const NODE_OUTPUT_DEFAULT_KEY = '_NODE_OUTPUT_DEFAULT_KEY_';
export const QUICKSTART_NOTE_NAME = '_QUICKSTART_NOTE_';

// tags
export const MAX_TAG_NAME_LENGTH = 24;

// modals
export const ABOUT_MODAL_KEY = 'about';
export const CHANGE_PASSWORD_MODAL_KEY = 'changePassword';
export const CREDENTIAL_EDIT_MODAL_KEY = 'editCredential';
export const CREDENTIAL_SELECT_MODAL_KEY = 'selectCredential';
export const DELETE_USER_MODAL_KEY = 'deleteUser';
export const INVITE_USER_MODAL_KEY = 'inviteUser';
export const DUPLICATE_MODAL_KEY = 'duplicate';
export const TAGS_MANAGER_MODAL_KEY = 'tagsManager';
export const VERSIONS_MODAL_KEY = 'versions';
export const WORKFLOW_SETTINGS_MODAL_KEY = 'settings';
export const WORKFLOW_SHARE_MODAL_KEY = 'workflowShare';
export const PERSONALIZATION_MODAL_KEY = 'personalization';
export const CONTACT_PROMPT_MODAL_KEY = 'contactPrompt';
export const VALUE_SURVEY_MODAL_KEY = 'valueSurvey';
export const EXECUTIONS_MODAL_KEY = 'executions';
export const WORKFLOW_ACTIVE_MODAL_KEY = 'activation';
export const ONBOARDING_CALL_SIGNUP_MODAL_KEY = 'onboardingCallSignup';
export const COMMUNITY_PACKAGE_INSTALL_MODAL_KEY = 'communityPackageInstall';
export const COMMUNITY_PACKAGE_CONFIRM_MODAL_KEY = 'communityPackageManageConfirm';
export const IMPORT_CURL_MODAL_KEY = 'importCurl';

export const COMMUNITY_PACKAGE_MANAGE_ACTIONS = {
	UNINSTALL: 'uninstall',
	UPDATE: 'update',
	VIEW_DOCS: 'view-documentation',
};

// breakpoints
export const BREAKPOINT_SM = 768;
export const BREAKPOINT_MD = 992;
export const BREAKPOINT_LG = 1200;
export const BREAKPOINT_XL = 1920;

export const N8N_IO_BASE_URL = `https://api.n8n.io/api/`;
export const BUILTIN_NODES_DOCS_URL = `https://docs.n8n.io/integrations/builtin/`;
export const BUILTIN_CREDENTIALS_DOCS_URL = `https://docs.n8n.io/integrations/builtin/credentials/`;
export const DATA_PINNING_DOCS_URL = 'https://docs.n8n.io/data/data-pinning/';
export const DATA_EDITING_DOCS_URL = 'https://docs.n8n.io/data/data-editing/';
export const NPM_COMMUNITY_NODE_SEARCH_API_URL = `https://api.npms.io/v2/`;
export const NPM_PACKAGE_DOCS_BASE_URL = `https://www.npmjs.com/package/`;
export const NPM_KEYWORD_SEARCH_URL = `https://www.npmjs.com/search?q=keywords%3An8n-community-node-package`;
export const N8N_QUEUE_MODE_DOCS_URL = `https://docs.n8n.io/hosting/scaling/queue-mode/`;
export const COMMUNITY_NODES_INSTALLATION_DOCS_URL = `https://docs.n8n.io/integrations/community-nodes/installation/`;
export const COMMUNITY_NODES_NPM_INSTALLATION_URL = 'https://docs.npmjs.com/downloading-and-installing-node-js-and-npm';
export const COMMUNITY_NODES_RISKS_DOCS_URL = `https://docs.n8n.io/integrations/community-nodes/risks/`;
export const COMMUNITY_NODES_BLOCKLIST_DOCS_URL = `https://docs.n8n.io/integrations/community-nodes/blocklist/`;
export const CUSTOM_NODES_DOCS_URL = `https://docs.n8n.io/integrations/creating-nodes/code/create-n8n-nodes-module/`;


// node types
export const BAMBOO_HR_NODE_TYPE = 'n8n-nodes-base.bambooHr';
export const CALENDLY_TRIGGER_NODE_TYPE = 'n8n-nodes-base.calendlyTrigger';
export const CODE_NODE_TYPE = 'n8n-nodes-base.code';
export const CRON_NODE_TYPE = 'n8n-nodes-base.cron';
export const CLEARBIT_NODE_TYPE = 'n8n-nodes-base.clearbit';
export const FUNCTION_NODE_TYPE = 'n8n-nodes-base.function';
export const GITHUB_TRIGGER_NODE_TYPE = 'n8n-nodes-base.githubTrigger';
export const GOOGLE_SHEETS_NODE_TYPE = 'n8n-nodes-base.googleSheets';
export const ERROR_TRIGGER_NODE_TYPE = 'n8n-nodes-base.errorTrigger';
export const ELASTIC_SECURITY_NODE_TYPE = 'n8n-nodes-base.elasticSecurity';
export const EMAIL_SEND_NODE_TYPE = 'n8n-nodes-base.emailSend';
export const EXECUTE_COMMAND_NODE_TYPE = 'n8n-nodes-base.executeCommand';
export const HTTP_REQUEST_NODE_TYPE = 'n8n-nodes-base.httpRequest';
export const HUBSPOT_TRIGGER_NODE_TYPE = 'n8n-nodes-base.hubspotTrigger';
export const IF_NODE_TYPE = 'n8n-nodes-base.if';
export const INTERVAL_NODE_TYPE = 'n8n-nodes-base.interval';
export const ITEM_LISTS_NODE_TYPE = 'n8n-nodes-base.itemLists';
export const JIRA_NODE_TYPE = 'n8n-nodes-base.jira';
export const JIRA_TRIGGER_NODE_TYPE = 'n8n-nodes-base.jiraTrigger';
export const MICROSOFT_EXCEL_NODE_TYPE = 'n8n-nodes-base.microsoftExcel';
export const MANUAL_TRIGGER_NODE_TYPE = 'n8n-nodes-base.manualTrigger';
export const MICROSOFT_TEAMS_NODE_TYPE = 'n8n-nodes-base.microsoftTeams';
export const NO_OP_NODE_TYPE = 'n8n-nodes-base.noOp';
export const STICKY_NODE_TYPE = 'n8n-nodes-base.stickyNote';
export const NOTION_TRIGGER_NODE_TYPE = 'n8n-nodes-base.notionTrigger';
export const PAGERDUTY_NODE_TYPE = 'n8n-nodes-base.pagerDuty';
export const SALESFORCE_NODE_TYPE = 'n8n-nodes-base.salesforce';
export const SEGMENT_NODE_TYPE = 'n8n-nodes-base.segment';
export const SET_NODE_TYPE = 'n8n-nodes-base.set';
export const SCHEDULE_TRIGGER_NODE_TYPE = 'n8n-nodes-base.scheduleTrigger';
export const SERVICENOW_NODE_TYPE = 'n8n-nodes-base.serviceNow';
export const SLACK_NODE_TYPE = 'n8n-nodes-base.slack';
export const SPREADSHEET_FILE_NODE_TYPE = 'n8n-nodes-base.spreadsheetFile';
export const SPLIT_IN_BATCHES_NODE_TYPE = 'n8n-nodes-base.splitInBatches';
export const START_NODE_TYPE = 'n8n-nodes-base.start';
export const SWITCH_NODE_TYPE = 'n8n-nodes-base.switch';
export const THE_HIVE_TRIGGER_NODE_TYPE = 'n8n-nodes-base.theHiveTrigger';
export const QUICKBOOKS_NODE_TYPE = 'n8n-nodes-base.quickbooks';
export const WEBHOOK_NODE_TYPE = 'n8n-nodes-base.webhook';
export const WORKABLE_TRIGGER_NODE_TYPE = 'n8n-nodes-base.workableTrigger';
export const WORKFLOW_TRIGGER_NODE_TYPE = 'n8n-nodes-base.workflowTrigger';
export const EXECUTE_WORKFLOW_TRIGGER_NODE_TYPE = 'n8n-nodes-base.executeWorkflowTrigger';
export const WOOCOMMERCE_TRIGGER_NODE_TYPE = 'n8n-nodes-base.wooCommerceTrigger';
export const XERO_NODE_TYPE = 'n8n-nodes-base.xero';
export const ZENDESK_NODE_TYPE = 'n8n-nodes-base.zendesk';
export const ZENDESK_TRIGGER_NODE_TYPE = 'n8n-nodes-base.zendeskTrigger';

export const NON_ACTIVATABLE_TRIGGER_NODE_TYPES = [
	ERROR_TRIGGER_NODE_TYPE,
	MANUAL_TRIGGER_NODE_TYPE,
	EXECUTE_WORKFLOW_TRIGGER_NODE_TYPE,
];

export const MULTIPLE_OUTPUT_NODE_TYPES = [
	IF_NODE_TYPE,
	SWITCH_NODE_TYPE,
];

export const PIN_DATA_NODE_TYPES_DENYLIST = [
	...MULTIPLE_OUTPUT_NODE_TYPES,
	SPLIT_IN_BATCHES_NODE_TYPE,
];

// Node creator
export const CORE_NODES_CATEGORY = 'Core Nodes';
export const COMMUNICATION_CATEGORY = 'Communication';
export const CUSTOM_NODES_CATEGORY = 'Custom Nodes';
export const SUBCATEGORY_DESCRIPTIONS: {
	[category: string]: { [subcategory: string]: string };
} = {
	'Core Nodes': { // this - all subkeys are set from codex
		Flow: 'Branches, core triggers, merge data',
		Files:  'Work with CSV, XML, text, images etc.',
		'Data Transformation': 'Manipulate data fields, run code',
		Helpers: 'HTTP Requests (API calls), date and time, scrape HTML',
	},
};
export const REGULAR_NODE_FILTER = 'Regular';
export const TRIGGER_NODE_FILTER = 'Trigger';
export const ALL_NODE_FILTER = 'All';
export const UNCATEGORIZED_CATEGORY = 'Miscellaneous';
export const UNCATEGORIZED_SUBCATEGORY = 'Helpers';
export const PERSONALIZED_CATEGORY = 'Suggested Nodes';
export const OTHER_TRIGGER_NODES_SUBCATEGORY = 'Other Trigger Nodes';

export const REQUEST_NODE_FORM_URL = 'https://n8n-community.typeform.com/to/K1fBVTZ3';

// General
export const INSTANCE_ID_HEADER = 'n8n-instance-id';
export const WAIT_TIME_UNLIMITED = '3000-01-01T00:00:00.000Z';

/** PERSONALIZATION SURVEY */
export const WORK_AREA_KEY = 'workArea';
export const FINANCE_WORK_AREA = 'finance';
export const IT_ENGINEERING_WORK_AREA = 'IT-Engineering';
export const PRODUCT_WORK_AREA = 'product';
export const SALES_BUSINESSDEV_WORK_AREA = 'sales-businessDevelopment';
export const SECURITY_WORK_AREA = 'security';

export const COMPANY_TYPE_KEY = 'companyType';
export const SAAS_COMPANY_TYPE = 'saas';
export const ECOMMERCE_COMPANY_TYPE = 'ecommerce';
export const EDUCATION_TYPE = 'education';
export const MSP_COMPANY_TYPE = 'msp';
export const DIGITAL_AGENCY_COMPANY_TYPE = 'digital-agency';
export const SYSTEMS_INTEGRATOR_COMPANY_TYPE = 'systems-integrator';
export const OTHER_COMPANY_TYPE = 'other';
export const PERSONAL_COMPANY_TYPE = 'personal';

export const COMPANY_INDUSTRY_EXTENDED_KEY = 'companyIndustryExtended';
export const OTHER_COMPANY_INDUSTRY_EXTENDED_KEY = 'otherCompanyIndustryExtended';
export const PHYSICAL_RETAIL_OR_SERVICES = 'physical-retail-or-services';
export const REAL_ESTATE_OR_CONSTRUCTION = 'real-estate-or-construction';
export const GOVERNMENT_INDUSTRY = 'government';
export const LEGAL_INDUSTRY = 'legal-industry';
export const MARKETING_INDUSTRY = 'marketing-industry';
export const MEDIA_INDUSTRY = 'media-industry';
export const MANUFACTURING_INDUSTRY = 'manufacturing-industry';
export const MSP_INDUSTRY = 'msp';
export const HEALTHCARE_INDUSTRY= 'healthcare';
export const FINANCE_INSURANCE_INDUSTRY = 'finance-insurance-industry';
export const IT_INDUSTRY = 'it-industry';
export const SECURITY_INDUSTRY = 'security-industry';
export const TELECOMS_INDUSTRY = 'telecoms';
export const OTHER_INDUSTRY_OPTION = 'other';

export const COMPANY_SIZE_KEY = 'companySize';
export const COMPANY_SIZE_20_OR_LESS = '<20';
export const COMPANY_SIZE_20_99 = '20-99';
export const COMPANY_SIZE_100_499 = '100-499';
export const COMPANY_SIZE_500_999 = '500-999';
export const COMPANY_SIZE_1000_OR_MORE = '1000+';
export const COMPANY_SIZE_PERSONAL_USE = 'personalUser';

export const MARKETING_AUTOMATION_GOAL_KEY = 'automationGoalSm';
export const MARKETING_AUTOMATION_LEAD_GENERATION_GOAL = 'lead-generation';
export const MARKETING_AUTOMATION_CUSTOMER_COMMUNICATION = 'customer-communication';
export const MARKETING_AUTOMATION_ACTIONS = 'actions';
export const MARKETING_AUTOMATION_AD_CAMPAIGN = 'ad-campaign';
export const MARKETING_AUTOMATION_REPORTING = 'reporting';
export const MARKETING_AUTOMATION_DATA_SYNCHING = 'data-syncing';
export const MARKETING_AUTOMATION_OTHER = 'other';

export const OTHER_MARKETING_AUTOMATION_GOAL_KEY = 'automationGoalSmOther';

export const CODING_SKILL_KEY = 'codingSkill';

export const USAGE_MODE_KEY = 'usageModes';
export const USAGE_MODE_CONNECT_TO_DB = 'connect-internal-db';
export const USAGE_MODE_BUILD_BE_SERVICES = 'build-be-services';
export const USAGE_MODE_MANIPULATE_FILES = 'manipulate-files';

export const AUTOMATION_GOAL_KEY = 'automationGoal';
export const AUTOMATION_GOAL_OTHER_KEY = 'otherAutomationGoal';
export const CUSTOMER_INTEGRATIONS_GOAL = 'customer-integrations';
export const CUSTOMER_SUPPORT_GOAL = 'customer-support';
export const ENGINEERING_GOAL = 'engineering';
export const FINANCE_ACCOUNTING_GOAL = 'finance-accounting';
export const HR_GOAL = 'hr';
export const OPERATIONS_GOAL = 'operations';
export const PRODUCT_GOAL = 'product';
export const SALES_MARKETING_GOAL = 'sales-marketing';
export const SECURITY_GOAL = 'security';
export const OTHER_AUTOMATION_GOAL = 'other';
export const NOT_SURE_YET_GOAL = 'not-sure-yet';

/** END OF PERSONALIZATION SURVEY */

export const MODAL_CANCEL = 'cancel';
export const MODAL_CLOSE = 'close';
export const MODAL_CONFIRMED = 'confirmed';

export const VALID_EMAIL_REGEX = /^(([^<>()[\]\\.,;:\s@"]+(\.[^<>()[\]\\.,;:\s@"]+)*)|(".+"))@((\[[0-9]{1,3}\.[0-9]{1,3}\.[0-9]{1,3}\.[0-9]{1,3}\])|(([a-zA-Z\-0-9]+\.)+[a-zA-Z]{2,}))$/;
export const LOCAL_STORAGE_ACTIVATION_FLAG = 'N8N_HIDE_ACTIVATION_ALERT';
export const LOCAL_STORAGE_PIN_DATA_DISCOVERY_NDV_FLAG = 'N8N_PIN_DATA_DISCOVERY_NDV';
export const LOCAL_STORAGE_PIN_DATA_DISCOVERY_CANVAS_FLAG = 'N8N_PIN_DATA_DISCOVERY_CANVAS';
export const LOCAL_STORAGE_MAPPING_FLAG = 'N8N_MAPPING_ONBOARDED';
export const LOCAL_STORAGE_MAIN_PANEL_RELATIVE_WIDTH = 'N8N_MAIN_PANEL_RELATIVE_WIDTH';
export const LOCAL_STORAGE_THEME = 'N8N_THEME';
export const BASE_NODE_SURVEY_URL = 'https://n8n-community.typeform.com/to/BvmzxqYv#nodename=';

export const HIRING_BANNER = `
                                                                    //////
                                                                 ///////////
                                                               /////      ////
                                               ///////////////////         ////
                                             //////////////////////       ////
     ///////               ///////          ////                /////////////
  ////////////          ////////////       ////                    ///////
 ////       ////       ////       ////    ////
/////        /////////////         //////////
 /////     ////       ////       ////     ////
  ////////////          ////////////       ////           ////////
    ///////                //////           ////        /////////////
                                             /////////////        ////
                                                //////////        ////
                                                       ////      ////
                                                        ///////////
                                                          //////

Love n8n? Help us build the future of automation! https://n8n.io/careers
`;

export const NODE_TYPE_COUNT_MAPPER = {
	[REGULAR_NODE_FILTER]: ['regularCount'],
	[TRIGGER_NODE_FILTER]: ['triggerCount'],
	[ALL_NODE_FILTER]: ['triggerCount', 'regularCount'],
};
export const TEMPLATES_NODES_FILTER = [
	'n8n-nodes-base.start',
	'n8n-nodes-base.respondToWebhook',
];

export enum VIEWS {
	HOMEPAGE = "Homepage",
	COLLECTION = "TemplatesCollectionView",
	EXECUTION = "ExecutionById",
	EXECUTIONS = "ExecutionList",
	EXECUTION_PREVIEW = "ExecutionPreview",
	EXECUTION_HOME = "ExecutionsLandingPage",
	TEMPLATE = "TemplatesWorkflowView",
	TEMPLATES = "TemplatesSearchView",
	CREDENTIALS = "CredentialsView",
	NEW_WORKFLOW = "NodeViewNew",
	WORKFLOW = "NodeViewExisting",
	DEMO = "WorkflowDemo",
	TEMPLATE_IMPORT = "WorkflowTemplate",
	SIGNIN = "SigninView",
	SIGNUP = "SignupView",
	SETUP = "SetupView",
	FORGOT_PASSWORD = "ForgotMyPasswordView",
	CHANGE_PASSWORD = "ChangePasswordView",
	USERS_SETTINGS = "UsersSettings",
	LDAP_SETTINGS = "LdapSettings",
	PERSONAL_SETTINGS = "PersonalSettings",
	API_SETTINGS = "APISettings",
	NOT_FOUND = "NotFoundView",
	FAKE_DOOR = "ComingSoon",
	COMMUNITY_NODES = "CommunityNodes",
	WORKFLOWS = "WorkflowsView",
}

export enum FAKE_DOOR_FEATURES {
	ENVIRONMENTS = 'environments',
	LOGGING = 'logging',
	CREDENTIALS_SHARING = 'credentialsSharing',
	WORKFLOWS_SHARING = 'workflowsSharing',
}

export const ONBOARDING_PROMPT_TIMEBOX = 14;
export const FIRST_ONBOARDING_PROMPT_TIMEOUT = 300000;

export const TEST_PIN_DATA = [
	{
		name: "First item",
		code: 1,
	},
	{
		name: "Second item",
		code: 2,
	},
];
export const MAPPING_PARAMS = [
	'$binary',
	'$data',
	'$env',
	'$evaluateExpression',
	'$execution',
	'$input',
	'$item',
	'$jmespath',
	'$json',
	'$node',
	'$now',
	'$parameter',
	'$parameters',
	'$position',
	'$prevNode',
	'$resumeWebhookUrl',
	'$runIndex',
	'$today',
	'$workflow',
];

export const DEFAULT_STICKY_HEIGHT = 160;
export const DEFAULT_STICKY_WIDTH = 240;

export enum WORKFLOW_MENU_ACTIONS {
	DUPLICATE = 'duplicate',
	DOWNLOAD = 'download',
	IMPORT_FROM_URL = 'import-from-url',
	IMPORT_FROM_FILE = 'import-from-file',
	SETTINGS = 'settings',
	DELETE = 'delete',
}

/**
 * Enterprise edition
 */
export enum EnterpriseEditionFeature {
	Sharing = 'sharing',
<<<<<<< HEAD
	Ldap = 'ldap',
=======
	WorkflowSharing = 'workflowSharing',
>>>>>>> c0e13c2a
}
export const MAIN_NODE_PANEL_WIDTH = 360;

export enum MAIN_HEADER_TABS {
	WORKFLOW = 'workflow',
	EXECUTIONS = 'executions',
	SETTINGS = 'settings',
}
export const CURL_IMPORT_NOT_SUPPORTED_PROTOCOLS = [
	'ftp',
	'ftps',
	'dict',
	'imap',
	'imaps',
	'ldap',
	'ldaps',
	'mqtt',
	'pop',
	'pop3s',
	'rtmp',
	'rtsp',
	'scp',
	'sftp',
	'smb',
	'smbs',
	'smtp',
	'smtps',
	'telnet',
	'tftp',
];

export const CURL_IMPORT_NODES_PROTOCOLS: { [key: string]: string } = {
	'ftp': 'FTP',
	'ftps': 'FTP',
	'ldap': 'LDAP',
	'ldaps': 'LDAP',
	'mqtt': 'MQTT',
	'imap': 'IMAP',
	'imaps': 'IMAP',
};

export enum STORES {
	COMMUNITY_NODES = 'communityNodes',
	ROOT = 'root',
	SETTINGS = 'settings',
	UI = 'ui',
	USERS = 'users',
	WORKFLOWS = 'workflows',
	WORKFLOWS_EE = 'workflowsEE',
	NDV = 'ndv',
	TEMPLATES = 'templates',
	NODE_TYPES = 'nodeTypes',
	CREDENTIALS = 'credentials',
	TAGS = 'tags',
	VERSIONS = 'versions',
	NODE_CREATOR = 'nodeCreator',
	WEBHOOKS = 'webhooks',
}

export enum SignInType {
	LDAP = 'ldap',
	EMAIL = 'email',
}<|MERGE_RESOLUTION|>--- conflicted
+++ resolved
@@ -373,11 +373,8 @@
  */
 export enum EnterpriseEditionFeature {
 	Sharing = 'sharing',
-<<<<<<< HEAD
 	Ldap = 'ldap',
-=======
 	WorkflowSharing = 'workflowSharing',
->>>>>>> c0e13c2a
 }
 export const MAIN_NODE_PANEL_WIDTH = 360;
 
