import _Vue from "vue";
import axios from 'axios';
import VueI18n from 'vue-i18n';
import { Store } from "vuex";
import Vue from 'vue';
import { INodeTranslationHeaders, IRootState } from '@/Interface';
import {
	deriveMiddleKey,
	isNestedInCollectionLike,
	normalize,
	insertOptionsAndValues,
} from "./utils";
import {
	locale,
} from 'n8n-design-system';

import englishBaseText from './locales/en.json';
<<<<<<< HEAD
import { useUIStore } from "@/stores/ui";
=======
import { INodeProperties } from "n8n-workflow";
>>>>>>> d1b4d428

Vue.use(VueI18n);
locale.use('en');

export let i18n: I18nClass;

export function I18nPlugin(vue: typeof _Vue, store: Store<IRootState>): void {
	i18n = new I18nClass(store);

	Object.defineProperty(vue, '$locale', {
		get() { return i18n; },
	});

	Object.defineProperty(vue.prototype, '$locale', {
		get() { return i18n; },
	});
}

export class I18nClass {
	$store: Store<IRootState>;

	constructor(store: Store<IRootState>) {
		this.$store = store;
	}

	private get i18n(): VueI18n {
		return i18nInstance;
	}

	// ----------------------------------
	//         helper methods
	// ----------------------------------

	exists(key: string) {
		return this.i18n.te(key);
	}

	shortNodeType(longNodeType: string) {
		return longNodeType.replace('n8n-nodes-base.', '');
	}

	// ----------------------------------
	//        render methods
	// ----------------------------------

	/**
	 * Render a string of base text, i.e. a string with a fixed path to the localized value. Optionally allows for [interpolation](https://kazupon.github.io/vue-i18n/guide/formatting.html#named-formatting) when the localized value contains a string between curly braces.
	 */
	baseText(
		key: BaseTextKey,
		options?: { adjustToNumber?: number; interpolate?: { [key: string]: string } },
	): string {
		if (options && options.adjustToNumber) {
			return this.i18n.tc(key, options.adjustToNumber, options && options.interpolate).toString();
		}

		return this.i18n.t(key, options && options.interpolate).toString();
	}

	/**
	 * Render a string of dynamic text, i.e. a string with a constructed path to the localized value.
	 */
	private dynamicRender(
		{ key, fallback }: { key: string; fallback: string; },
	) {
		return this.i18n.te(key) ? this.i18n.t(key).toString() : fallback;
	}

	/**
	 * Render a string of header text (a node's name and description),
	 * used variously in the nodes panel, under the node icon, etc.
	 */
	headerText(arg: { key: string; fallback: string; }) {
		return this.dynamicRender(arg);
	}

	/**
	 * Namespace for methods to render text in the credentials details modal.
	 */
	credText () {
		const uiStore = useUIStore();
		const credentialType = uiStore.activeCredentialType;
		const credentialPrefix = `n8n-nodes-base.credentials.${credentialType}`;
		const context = this;

		return {

			/**
			 * Display name for a top-level param.
			 */
			inputLabelDisplayName(
				{ name: parameterName, displayName }: { name: string; displayName: string; },
			) {
				if (['clientId', 'clientSecret'].includes(parameterName)) {
					return context.dynamicRender({
						key: `_reusableDynamicText.oauth2.${parameterName}`,
						fallback: displayName,
					});
				}

				return context.dynamicRender({
					key: `${credentialPrefix}.${parameterName}.displayName`,
					fallback: displayName,
				});
			},

			/**
			 * Hint for a top-level param.
			 */
			hint(
				{ name: parameterName, hint }: { name: string; hint?: string; },
			) {
				return context.dynamicRender({
					key: `${credentialPrefix}.${parameterName}.hint`,
					fallback: hint || '',
				});
			},

			/**
			 * Description (tooltip text) for an input label param.
			 */
			inputLabelDescription(
				{ name: parameterName, description }: { name: string; description: string; },
			) {
				return context.dynamicRender({
					key: `${credentialPrefix}.${parameterName}.description`,
					fallback: description,
				});
			},

			/**
			 * Display name for an option inside an `options` or `multiOptions` param.
			 */
			optionsOptionDisplayName(
				{ name: parameterName }: { name: string; },
				{ value: optionName, name: displayName }: { value: string; name: string; },
			) {
				return context.dynamicRender({
					key: `${credentialPrefix}.${parameterName}.options.${optionName}.displayName`,
					fallback: displayName,
				});
			},

			/**
			 * Description for an option inside an `options` or `multiOptions` param.
			 */
			optionsOptionDescription(
				{ name: parameterName }: { name: string; },
				{ value: optionName, description }: { value: string; description: string; },
			) {
				return context.dynamicRender({
					key: `${credentialPrefix}.${parameterName}.options.${optionName}.description`,
					fallback: description,
				});
			},

			/**
			 * Placeholder for a `string` param.
			 */
			placeholder(
				{ name: parameterName, placeholder }: { name: string; placeholder?: string; },
			) {
				return context.dynamicRender({
					key: `${credentialPrefix}.${parameterName}.placeholder`,
					fallback: placeholder || '',
				});
			},
		};
	}

	/**
	 * Namespace for methods to render text in the node details view,
	 * except for `eventTriggerDescription`.
	 */
	nodeText () {
		const activeNode = this.$store.getters['ndv/activeNode'];
		const nodeType = activeNode ? this.shortNodeType(activeNode.type) : ''; // unused in eventTriggerDescription
		const initialKey = `n8n-nodes-base.nodes.${nodeType}.nodeView`;
		const context = this;

		return {
			/**
			 * Display name for an input label, whether top-level or nested.
			 */
			inputLabelDisplayName(
				parameter: { name: string; displayName: string; type: string },
				path: string,
			) {
				const middleKey = deriveMiddleKey(path, parameter);

				return context.dynamicRender({
					key: `${initialKey}.${middleKey}.displayName`,
					fallback: parameter.displayName,
				});
			},

			/**
			 * Description (tooltip text) for an input label, whether top-level or nested.
			 */
			inputLabelDescription(
				parameter: { name: string; description: string; type: string },
				path: string,
			) {
				const middleKey = deriveMiddleKey(path, parameter);

				return context.dynamicRender({
					key: `${initialKey}.${middleKey}.description`,
					fallback: parameter.description,
				});
			},

			/**
			 * Hint for an input, whether top-level or nested.
			 */
			hint(
				parameter: { name: string; hint: string; type: string },
				path: string,
			) {
				const middleKey = deriveMiddleKey(path, parameter);

				return context.dynamicRender({
					key: `${initialKey}.${middleKey}.hint`,
					fallback: parameter.hint,
				});
			},

			/**
			 * Placeholder for an input label or `collection` or `fixedCollection` param,
			 * whether top-level or nested.
			 * - For an input label, the placeholder is unselectable greyed-out sample text.
			 * - For a `collection` or `fixedCollection`, the placeholder is the button text.
			 */
			placeholder(
				parameter: { name: string; placeholder?: string; type: string },
				path: string,
			) {
				let middleKey = parameter.name;

				if (isNestedInCollectionLike(path)) {
					const pathSegments = normalize(path).split('.');
					middleKey = insertOptionsAndValues(pathSegments).join('.');
				}

				return context.dynamicRender({
					key: `${initialKey}.${middleKey}.placeholder`,
					fallback: parameter.placeholder || '',
				});
			},

			/**
			 * Display name for an option inside an `options` or `multiOptions` param,
			 * whether top-level or nested.
			 */
			optionsOptionDisplayName(
				parameter: { name: string; },
				{ value: optionName, name: displayName }: { value: string; name: string; },
				path: string,
			) {
				let middleKey = parameter.name;

				if (isNestedInCollectionLike(path)) {
					const pathSegments = normalize(path).split('.');
					middleKey = insertOptionsAndValues(pathSegments).join('.');
				}

				return context.dynamicRender({
					key: `${initialKey}.${middleKey}.options.${optionName}.displayName`,
					fallback: displayName,
				});
			},

			/**
			 * Description for an option inside an `options` or `multiOptions` param,
			 * whether top-level or nested.
			 */
			optionsOptionDescription(
				parameter: { name: string; },
				{ value: optionName, description }: { value: string; description: string; },
				path: string,
			) {
				let middleKey = parameter.name;

				if (isNestedInCollectionLike(path)) {
					const pathSegments = normalize(path).split('.');
					middleKey = insertOptionsAndValues(pathSegments).join('.');
				}

				return context.dynamicRender({
					key: `${initialKey}.${middleKey}.options.${optionName}.description`,
					fallback: description,
				});
			},

			/**
			 * Display name for an option in the dropdown menu of a `collection` or
			 * fixedCollection` param. No nesting support since `collection` cannot
			 * be nested in a `collection` or in a `fixedCollection`.
			 */
			collectionOptionDisplayName(
				parameter: { name: string; },
				{ name: optionName, displayName }: { name: string; displayName: string; },
				path: string,
			) {
				let middleKey = parameter.name;

				if (isNestedInCollectionLike(path)) {
					const pathSegments = normalize(path).split('.');
					middleKey = insertOptionsAndValues(pathSegments).join('.');
				}

				return context.dynamicRender({
					key: `${initialKey}.${middleKey}.options.${optionName}.displayName`,
					fallback: displayName,
				});
			},

			/**
			 * Text for a button to add another option inside a `collection` or
			 * `fixedCollection` param having `multipleValues: true`.
			 */
			multipleValueButtonText(
				{ name: parameterName, typeOptions}: INodeProperties,
			) {
				return context.dynamicRender({
					key: `${initialKey}.${parameterName}.multipleValueButtonText`,
					fallback: typeOptions!.multipleValueButtonText!,
				});
			},

			eventTriggerDescription(
				nodeType: string,
				eventTriggerDescription: string,
			) {
				return context.dynamicRender({
					key: `n8n-nodes-base.nodes.${nodeType}.nodeView.eventTriggerDescription`,
					fallback: eventTriggerDescription,
				});
			},
		};
	}
}

export const i18nInstance = new VueI18n({
	locale: 'en',
	fallbackLocale: 'en',
	messages: { en: englishBaseText },
	silentTranslationWarn: true,
});

locale.i18n((key: string, options?: {interpolate: object}) => i18nInstance.t(key, options && options.interpolate));

const loadedLanguages = ['en'];

function setLanguage(language: string) {
	i18nInstance.locale = language;
	axios.defaults.headers.common['Accept-Language'] = language;
	document!.querySelector('html')!.setAttribute('lang', language);

	// update n8n design system and element ui
	locale.use(language);

	return language;
}

export async function loadLanguage(language?: string) {
	if (!language) return Promise.resolve();

	if (i18nInstance.locale === language) {
		return Promise.resolve(setLanguage(language));
	}

	if (loadedLanguages.includes(language)) {
		return Promise.resolve(setLanguage(language));
	}

	const { numberFormats, ...rest } = (await import(`./locales/${language}.json`)).default;

	i18nInstance.setLocaleMessage(language, rest);

	if (numberFormats) {
		i18nInstance.setNumberFormat(language, numberFormats);
	}

	loadedLanguages.push(language);

	setLanguage(language);
}

/**
 * Add a node translation to the i18n instance's `messages` object.
 */
export function addNodeTranslation(
	nodeTranslation: { [nodeType: string]: object },
	language: string,
) {
	const oldNodesBase = i18nInstance.messages[language]['n8n-nodes-base'] || {};

	const updatedNodes = {
		// @ts-ignore
		...oldNodesBase.nodes,
		...nodeTranslation,
	};

	const newNodesBase = {
		'n8n-nodes-base': Object.assign(
			oldNodesBase,
			{ nodes: updatedNodes },
		),
	};

	i18nInstance.setLocaleMessage(
		language,
		Object.assign(i18nInstance.messages[language], newNodesBase),
	);
}

/**
 * Add a credential translation to the i18n instance's `messages` object.
 */
export function addCredentialTranslation(
	nodeCredentialTranslation: { [credentialType: string]: object },
	language: string,
) {
	const oldNodesBase = i18nInstance.messages[language]['n8n-nodes-base'] || {};

	const updatedCredentials = {
		// @ts-ignore
		...oldNodesBase.credentials,
		...nodeCredentialTranslation,
	};

	const newNodesBase = {
		'n8n-nodes-base': Object.assign(
			oldNodesBase,
			{ credentials: updatedCredentials },
		),
	};

	i18nInstance.setLocaleMessage(
		language,
		Object.assign(i18nInstance.messages[language], newNodesBase),
	);
}

/**
 * Add a node's header strings to the i18n instance's `messages` object.
 */
export function addHeaders(
	headers: INodeTranslationHeaders,
	language: string,
) {
	i18nInstance.setLocaleMessage(
		language,
		Object.assign(i18nInstance.messages[language], { headers }),
	);
}

// ----------------------------------
//             typings
// ----------------------------------

declare module 'vue/types/vue' {
	interface Vue {
		$locale: I18nClass;
	}
}

type GetBaseTextKey<T> = T extends `_${string}` ? never :  T;

export type BaseTextKey = GetBaseTextKey<keyof typeof englishBaseText>;

type GetCategoryName<T> = T extends `nodeCreator.categoryNames.${infer C}`
	? C
	: never;

export type CategoryName = GetCategoryName<keyof typeof englishBaseText>;<|MERGE_RESOLUTION|>--- conflicted
+++ resolved
@@ -15,11 +15,8 @@
 } from 'n8n-design-system';
 
 import englishBaseText from './locales/en.json';
-<<<<<<< HEAD
 import { useUIStore } from "@/stores/ui";
-=======
 import { INodeProperties } from "n8n-workflow";
->>>>>>> d1b4d428
 
 Vue.use(VueI18n);
 locale.use('en');
